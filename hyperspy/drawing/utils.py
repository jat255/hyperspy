--- conflicted
+++ resolved
@@ -177,7 +177,6 @@
             self.color_cycle = copy.copy(self._color_cycle)
         return self.color_cycle.pop(0)
 
-<<<<<<< HEAD
 def plot_sync_navigation(signal_list, navigator="auto"):
     """Plot several spectra sharing the same navigation.
     The spectra must have the same dimensions.
@@ -210,7 +209,6 @@
             return
     for signal in signal_list:
         signal.plot(axes_manager=axes_manager_list[0], navigator=navigator)
-=======
 
 def _make_heatmap_subplot(spectra):
     from hyperspy._signals.image import Image
@@ -336,5 +334,4 @@
             spectra.fold()
     ax = ax if style != "mosaic" else subplots
 
-    return ax
->>>>>>> 744cf6d2
+    return ax