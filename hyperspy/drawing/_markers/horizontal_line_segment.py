--- conflicted
+++ resolved
@@ -45,11 +45,7 @@
     Example
     -------
     >>> im = hs.signals.Image(np.zeros((100, 100)))
-<<<<<<< HEAD
     >>> m = hs.plot.markers.horizontal_line_segment(
-=======
-    >>> m = hs.utils.plot.markers.horizontal_line_segment(
->>>>>>> 891ae85e
     >>>     x1=20, x2=70, y=70, linewidth=4, color='red', linestyle='dotted')
     >>> im.add_marker(m)
 
