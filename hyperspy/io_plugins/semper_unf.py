--- conflicted
+++ resolved
@@ -236,13 +236,8 @@
             range_max = unpack(label['RANGE'][4:8])
             range_string = '{:.6g},{:.6g}'.format(range_min, range_max)
         else:
-<<<<<<< HEAD
             range_string = ''.join([str(chr(l))
-                                   for l in label['RANGE'][:label['NCRANG']]])
-=======
-            range_string = ''.join([str(unichr(l))
                                     for l in label['RANGE'][:label['NCRANG']]])
->>>>>>> b676a8ea
         label['RANGE'] = range_string
         # Process real coords:
         x0 = unpack(label.pop('X0V0'))
@@ -260,13 +255,8 @@
         label['DATAV6'] = data_v6
         label['DATAV7'] = data_v7
         # Process title:
-<<<<<<< HEAD
         title = ''.join([str(chr(l))
-                        for l in label['TITLE'][:label['NTITLE']]])
-=======
-        title = ''.join([str(unichr(l))
                          for l in label['TITLE'][:label['NTITLE']]])
->>>>>>> b676a8ea
         label['TITLE'] = title
         # Process units:
         label['XUNIT'] = ''.join(
@@ -431,12 +421,8 @@
             for k in range(nlay):
                 for j in range(nrow):
                     rec_length = np.fromfile(f, dtype='<i4', count=1)[0]
-<<<<<<< HEAD
-                    count = rec_length//np.dtype(data_format).itemsize  # Not always ncol, see below
-=======
                     # Not always ncol, see below
-                    count = rec_length / np.dtype(data_format).itemsize
->>>>>>> b676a8ea
+                    count = rec_length // np.dtype(data_format).itemsize
                     row = np.fromfile(f, dtype=data_format, count=count)
                     # [:ncol] is used because Semper always writes an even number of bytes which
                     # is a problem when reading in single bytes (IFORM = 0, np.byte). If ncol is
@@ -544,12 +530,8 @@
                     # an empty byte (0) is added:
                     if self.data.dtype == np.byte and ncol % 2 != 0:
                         np.zeros(1, dtype=np.byte).tobytes()
-<<<<<<< HEAD
-                    f.write(struct.pack('<i', record_length))  # record length, 4 byte format!
-=======
                     # record length, 4 byte format!
-                    f.write(struct.pack('<i4', record_length))
->>>>>>> b676a8ea
+                    f.write(struct.pack('<i', record_length))
 
     @classmethod
     def from_signal(cls, signal):
