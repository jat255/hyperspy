<<<<<<< HEAD
# -*- coding: utf-8 -*-
# Copyright 2007-2011 The Hyperspy developers
#
# This file is part of  Hyperspy.
#
#  Hyperspy is free software: you can redistribute it and/or modify
# it under the terms of the GNU General Public License as published by
# the Free Software Foundation, either version 3 of the License, or
# (at your option) any later version.
#
#  Hyperspy is distributed in the hope that it will be useful,
# but WITHOUT ANY WARRANTY; without even the implied warranty of
# MERCHANTABILITY or FITNESS FOR A PARTICULAR PURPOSE.  See the
# GNU General Public License for more details.
#
# You should have received a copy of the GNU General Public License
# along with  Hyperspy.  If not, see <http://www.gnu.org/licenses/>.

import locale
import time
import datetime
import codecs

import numpy as np

from hyperspy.misc.config_dir import os_name
from hyperspy.misc.utils import generate_axis
from hyperspy import messages
from hyperspy.misc.io.tools import overwrite
from hyperspy import Release
from hyperspy.misc.utils import DictionaryBrowser

# Plugin characteristics
# ----------------------
format_name = 'MSA'
description = ''
full_suport = False
file_extensions = ('msa', 'ems', 'mas', 'emsa', 'EMS', 'MAS', 'EMSA', 'MSA')
default_extension = 0

writes = [(1,0),]
# ----------------------

# For a description of the EMSA/MSA format, incluiding the meaning of the 
# following keywords: 
# http://www.amc.anl.gov/ANLSoftwareLibrary/02-MMSLib/XEDS/EMMFF/EMMFF.IBM/Emmff.Total
keywords = {    
                # Required parameters
                'FORMAT' : {'dtype' : unicode, 'mapped_to': None},
                'VERSION' : {'dtype' : unicode, 'mapped_to': None},
                'TITLE' : {'dtype' : unicode, 'mapped_to': 'title'},
                'DATE' : {'dtype' : unicode, 'mapped_to': None},     
                'TIME' : {'dtype' : unicode, 'mapped_to': None},
                'OWNER' : {'dtype' : unicode, 'mapped_to': None},
                'NPOINTS' : {'dtype' : float, 'mapped_to': None},
                'NCOLUMNS' : {'dtype' : float, 'mapped_to': None},
                'DATATYPE' : {'dtype' : unicode, 'mapped_to': None},
                'XPERCHAN' : {'dtype' : float, 'mapped_to': None},
                'OFFSET' : {'dtype' : float, 'mapped_to': None},
                # Optional parameters
                ## Spectrum characteristics
                'SIGNALTYPE' : {'dtype' : unicode, 'mapped_to' : 
                    'signal_type'},
                'XLABEL' : {'dtype' : unicode, 'mapped_to': None},
                'YLABEL' : {'dtype' : unicode, 'mapped_to': None},
                'XUNITS' : {'dtype' : unicode, 'mapped_to': None},
                'YUNITS' : {'dtype' : unicode, 'mapped_to': None},
                'CHOFFSET' : {'dtype' : float, 'mapped_to': None},
                'COMMENT' : {'dtype' : unicode, 'mapped_to': None},
                ## Microscope
                'BEAMKV' : {'dtype' : float, 'mapped_to': 
                    'TEM.beam_energy'},
                'EMISSION' : {'dtype' : float, 'mapped_to': None},
                'PROBECUR' : {'dtype' : float, 'mapped_to': 
                    'TEM.beam_current'},
                'BEAMDIAM' : {'dtype' : float, 'mapped_to': None},
                'MAGCAM' : {'dtype' : float, 'mapped_to': None},
                'OPERMODE' : {'dtype' : unicode, 'mapped_to': None},
                'CONVANGLE' : {'dtype' : float, 'mapped_to': 
                    'TEM.convergence_angle'},
                
                ## Specimen
                'THICKNESS' : {'dtype' : float, 'mapped_to': 
                    'Sample.thickness'},
                'XTILTSTGE' : {'dtype' : float, 'mapped_to':
                    'TEM.tilt_stage'},
                'YTILTSTGE' : {'dtype' : float, 'mapped_to': None},
                'XPOSITION' : {'dtype' : float, 'mapped_to': None},
                'YPOSITION' : {'dtype' : float, 'mapped_to': None},
                'ZPOSITION' : {'dtype' : float, 'mapped_to': None},
                
                ## EELS
                'INTEGTIME' : {'dtype' : float, 'mapped_to': 
                    'TEM.exposure'}, # in ms
                'DWELLTIME' : {'dtype' : float, 'mapped_to': 
                    'TEM.dwell_time'}, # in ms
                'COLLANGLE' : {'dtype' : float, 'mapped_to' : 
                    'TEM.EELS.collection_angle'},
                'ELSDET' :  {'dtype' : unicode, 'mapped_to': None},

                ## EDS
                'ELEVANGLE' : {'dtype' : float, 'mapped_to':
                    'TEM.EDS.elevation_angle'},
                'AZIMANGLE' : {'dtype' : float, 'mapped_to':
                    'TEM.EDS.azimuth_angle'},
                'SOLIDANGLE' : {'dtype' : float, 'mapped_to': 
                    'TEM.EDS.solid_angle'},
                'LIVETIME' : {'dtype' : float, 'mapped_to': 
                    'TEM.EDS.live_time'},
                'REALTIME' : {'dtype' : float, 'mapped_to': 
                    'TEM.EDS.real_time'},
                'FWHMMNKA' : {'dtype' : float, 'mapped_to': 
                    'TEM.EDS.energy_resolution_MnKa'},
                'TBEWIND' : {'dtype' : float, 'mapped_to': None},
                'TAUWIND' : {'dtype' : float, 'mapped_to': None},
                'TDEADLYR' : {'dtype' : float, 'mapped_to': None},
                'TACTLYR' : {'dtype' : float, 'mapped_to': None},
                'TALWIND' : {'dtype' : float, 'mapped_to': None},
                'TPYWIND' : {'dtype' : float, 'mapped_to': None},
                'TBNWIND' : {'dtype' : float, 'mapped_to': None},
                'TDIWIND' : {'dtype' : float, 'mapped_to': None},
                'THCWIND' : {'dtype' : float, 'mapped_to': None},
                'EDSDET'  : {'dtype' : unicode, 'mapped_to': 
                    'TEM.EDS.EDS_det'},	
            }
            
    
def file_reader(filename, encoding = 'latin-1', **kwds):
    parameters = {}
    mapped = DictionaryBrowser({})
    spectrum_file = codecs.open(filename, encoding = encoding,
                                errors = 'replace')
    y = []
    # Read the keywords
    data_section = False
    for line in spectrum_file.readlines():
        if data_section is False:
            if line[0] == "#":
                try:
                    key,value = line.split(': ')
                    value = value.strip()
                except ValueError:
                    key = line
                    value = None
                key = key.strip('#').strip()
                
                if key != 'SPECTRUM':
                    parameters[key] = value
                else:
                    data_section = True
        else:
            # Read the data
            if line[0] != "#" and line.strip(): 
                if parameters['DATATYPE'] == 'XY':
                    xy = line.replace(',', ' ').strip().split()
                    y.append(float(xy[1]))
                elif parameters['DATATYPE'] == 'Y':
                    data = [
                    float(i) for i in line.replace(',', ' ').strip().split()]
                    y.extend(data)
    # We rewrite the format value to be sure that it complies with the 
    # standard, because it will be used by the writer routine
    parameters['FORMAT'] = "EMSA/MAS Spectral Data File"
    
    # Convert the parameters to the right type and map some
    # TODO: the msa format seems to support specifying the units of some 
    # parametes. We should add this feature here
    for parameter, value in parameters.iteritems():
        # Some parameters names can contain the units information
        # e.g. #AZIMANGLE-dg: 90.
        if '-' in parameter:
            clean_par, units = parameter.split('-')
            clean_par, units = clean_par.strip(), units.strip()
        else:
            clean_par, units = parameter, None
        if clean_par in keywords:
            try:
                parameters[parameter] = keywords[clean_par]['dtype'](value)
            except:
                # Normally the offending mispelling is a space in the scientic
                # notation, e.g. 2.0 E-06, so we try to correct for it
                try:
                    parameters[parameter] = keywords[clean_par]['dtype'](
                    value.replace(' ', ''))
                except:
                    print("The %s keyword value, %s " % (parameter, value) +
                    "could not be converted to the right type" )
                
            if keywords[clean_par]['mapped_to'] is not None:
                mapped.set_item(keywords[clean_par]['mapped_to'],
                    parameters[parameter])
                if units is not None:
                    mapped.set_item(keywords[clean_par]['mapped_to'] + 
                        '_units',units)
                
    # The data parameter needs some extra care
    # It is necessary to change the locale to US english to read the date
    # keyword            
    loc = locale.getlocale(locale.LC_TIME)
    
    if os_name == 'posix':
        locale.setlocale(locale.LC_TIME, ('en_US', 'utf8'))
    elif os_name == 'windows':
        locale.setlocale(locale.LC_TIME, 'english')
    try:
        H, M = time.strptime(parameters['TIME'], "%H:%M")[3:5]
        mapped['time'] = datetime.time(H, M)
    except:
        if 'TIME' in parameters and parameters['TIME']:
            print('The time information could not be retrieved')
    try:    
        Y, M, D = time.strptime(parameters['DATE'], "%d-%b-%Y")[0:3]
        mapped['date'] = datetime.date(Y, M, D)
    except:
        if 'DATE' in parameters and parameters['DATE']:
            print('The date information could not be retrieved')

    locale.setlocale(locale.LC_TIME, loc) # restore saved locale

    axes = []

    axes.append({
    'size' : len(y), 
    'index_in_array' : 0,
    'name' : parameters['XLABEL'] if 'XLABEL' in parameters else '', 
    'scale': parameters['XPERCHAN'] if 'XPERCHAN' in parameters else 1,
    'offset' : parameters['OFFSET'] if 'OFFSET' in parameters else 0,
    'units' : parameters['XUNITS'] if 'XUNITS' in parameters else '',
                })

    mapped['original_filename'] = filename
    mapped['record_by'] = 'spectrum'
    if mapped.has_item('signal_type'):
        if mapped.signal_type == 'ELS':            
           mapped.signal_type = 'EELS'        
    else:
        # Defaulting to EELS looks reasonable
        mapped.signal_type = 'EELS'

    dictionary = {
                    'data' : np.array(y),
                    'axes' : axes,
                    'mapped_parameters': mapped.as_dictionary(),
                    'original_parameters' : parameters
                }
    return [dictionary,]

def file_writer(filename, signal, format = None, separator = ', ',
                encoding = 'latin-1'):
    loc_kwds = {}
    FORMAT = "EMSA/MAS Spectral Data File"
    if hasattr(signal.original_parameters, 'FORMAT') and \
    signal.original_parameters.FORMAT == FORMAT:
        loc_kwds = signal.original_parameters.as_dictionary()
        if format is not None:
            loc_kwds['DATATYPE'] = format
        else:
            if 'DATATYPE' in loc_kwds:
                format = loc_kwds['DATATYPE']
    else:
        if format is None:
            format = 'Y'
        if hasattr(signal.mapped_parameters, "date"):
            loc = locale.getlocale(locale.LC_TIME)
            if os_name == 'posix':
                locale.setlocale(locale.LC_TIME, ('en_US', 'latin-1'))
            elif os_name == 'windows':
                locale.setlocale(locale.LC_TIME, 'english')
            loc_kwds['DATE'] = signal.mapped_parameters.data.strftime("%d-%b-%Y")
            locale.setlocale(locale.LC_TIME, loc) # restore saved locale
            
    keys_from_signal = {
        # Required parameters
        'FORMAT' : FORMAT,
        'VERSION' : '1.0',
        #'TITLE' : signal.title[:64] if hasattr(signal, "title") else '',
        'DATE' : '',
        'TIME' : '',
        'OWNER' : '',
        'NPOINTS' : signal.axes_manager._axes[0].size,
        'NCOLUMNS' : 1,
        'DATATYPE' : format,
        'SIGNALTYPE' : signal.mapped_parameters.signal_type,
        'XPERCHAN' : signal.axes_manager._axes[0].scale,
        'OFFSET' : signal.axes_manager._axes[0].offset,
        ## Spectrum characteristics

        'XLABEL' : signal.axes_manager._axes[0].name,
#        'YLABEL' : '',
        'XUNITS' : signal.axes_manager._axes[0].units,
#        'YUNITS' : '',
        'COMMENT' : 'File created by Hyperspy version %s' % Release.version,
#        ## Microscope
#        'BEAMKV' : ,
#        'EMISSION' : ,
#        'PROBECUR' : ,
#        'BEAMDIAM' : ,
#        'MAGCAM' : ,
#        'OPERMODE' : ,
#        'CONVANGLE' : ,
#        ## Specimen
#        'THICKNESS' : ,
#        'XTILTSTGE' : ,
#        'YTILTSTGE' : ,
#        'XPOSITION' : ,
#        'YPOSITION' : ,
#        'ZPOSITION' : ,
#        
#        ## EELS
#        'INTEGTIME' : , # in ms
#        'DWELLTIME' : , # in ms
#        'COLLANGLE' : ,
#        'ELSDET' :  ,                     
    }
    
    # Update the loc_kwds with the information retrieved from the signal class
    for key, value in keys_from_signal.iteritems():
        if key not in loc_kwds or value != '':
            loc_kwds[key] = value
            
    for key, dic in keywords.iteritems():
        
        if dic['mapped_to'] is not None:
            if 'SEM' in signal.mapped_parameters.signal_type:
                dic['mapped_to'] = dic['mapped_to'].replace('TEM','SEM')
            if signal.mapped_parameters.has_item(dic['mapped_to']):
                loc_kwds[key] = eval('signal.mapped_parameters.%s' %
                    dic['mapped_to'])
               

    f = codecs.open(filename, 'w', encoding = encoding,
                    errors = 'ignore')   
    # Remove the following keys from loc_kwds if they are in 
    # (although they shouldn't)
    for key in ['SPECTRUM', 'ENDOFDATA']:
        if key in loc_kwds: del(loc_kwds[key])
    
    f.write(u'#%-12s: %s\u000D\u000A' % ('FORMAT', loc_kwds.pop('FORMAT')))
    f.write(u'#%-12s: %s\u000D\u000A' % ('VERSION', loc_kwds.pop('VERSION')))
    for keyword, value in loc_kwds.items():
        f.write(u'#%-12s: %s\u000D\u000A' % (keyword, value))
    
    f.write(u'#%-12s: Spectral Data Starts Here\u000D\u000A' % 'SPECTRUM')

    if format == 'XY':        
        for x,y in zip(signal.axes_manager._axes[0].axis, signal.data):
            f.write("%g%s%g" % (x, separator, y))
            f.write(u'\u000D\u000A')
    elif format == 'Y':
        for y in signal.data:
            f.write('%f%s' % (y, separator))
            f.write(u'\u000D\u000A')
    else:
        raise ValueError('format must be one of: None, \'XY\' or \'Y\'')

    f.write(u'#%-12s: End Of Data and File' % 'ENDOFDATA')
    f.close()   

=======
# -*- coding: utf-8 -*-
# Copyright 2007-2011 The Hyperspy developers
#
# This file is part of  Hyperspy.
#
#  Hyperspy is free software: you can redistribute it and/or modify
# it under the terms of the GNU General Public License as published by
# the Free Software Foundation, either version 3 of the License, or
# (at your option) any later version.
#
#  Hyperspy is distributed in the hope that it will be useful,
# but WITHOUT ANY WARRANTY; without even the implied warranty of
# MERCHANTABILITY or FITNESS FOR A PARTICULAR PURPOSE.  See the
# GNU General Public License for more details.
#
# You should have received a copy of the GNU General Public License
# along with  Hyperspy.  If not, see <http://www.gnu.org/licenses/>.

import locale
import time
import datetime
import codecs

import numpy as np

from hyperspy.misc.config_dir import os_name
from hyperspy.misc.utils import generate_axis
from hyperspy import messages
from hyperspy.misc.io.tools import overwrite
from hyperspy import Release
from hyperspy.misc.utils import DictionaryBrowser

# Plugin characteristics
# ----------------------
format_name = 'MSA'
description = ''
full_suport = False
file_extensions = ('msa', 'ems', 'mas', 'emsa', 'EMS', 'MAS', 'EMSA', 'MSA')
default_extension = 0

writes = [(1,0),]
# ----------------------

# For a description of the EMSA/MSA format, incluiding the meaning of the 
# following keywords: 
# http://www.amc.anl.gov/ANLSoftwareLibrary/02-MMSLib/XEDS/EMMFF/EMMFF.IBM/Emmff.Total
keywords = {    
                # Required parameters
                'FORMAT' : {'dtype' : unicode, 'mapped_to': None},
                'VERSION' : {'dtype' : unicode, 'mapped_to': None},
                'TITLE' : {'dtype' : unicode, 'mapped_to': 'title'},
                'DATE' : {'dtype' : unicode, 'mapped_to': None},     
                'TIME' : {'dtype' : unicode, 'mapped_to': None},
                'OWNER' : {'dtype' : unicode, 'mapped_to': None},
                'NPOINTS' : {'dtype' : float, 'mapped_to': None},
                'NCOLUMNS' : {'dtype' : float, 'mapped_to': None},
                'DATATYPE' : {'dtype' : unicode, 'mapped_to': None},
                'XPERCHAN' : {'dtype' : float, 'mapped_to': None},
                'OFFSET' : {'dtype' : float, 'mapped_to': None},
                # Optional parameters
                ## Spectrum characteristics
                'SIGNALTYPE' : {'dtype' : unicode, 'mapped_to' : 
                    None},
                'XLABEL' : {'dtype' : unicode, 'mapped_to': None},
                'YLABEL' : {'dtype' : unicode, 'mapped_to': None},
                'XUNITS' : {'dtype' : unicode, 'mapped_to': None},
                'YUNITS' : {'dtype' : unicode, 'mapped_to': None},
                'CHOFFSET' : {'dtype' : float, 'mapped_to': None},
                'COMMENT' : {'dtype' : unicode, 'mapped_to': None},
                ## Microscope
                'BEAMKV' : {'dtype' : float, 'mapped_to': 
                    'TEM.beam_energy'},
                'EMISSION' : {'dtype' : float, 'mapped_to': None},
                'PROBECUR' : {'dtype' : float, 'mapped_to': 
                    'TEM.beam_current'},
                'BEAMDIAM' : {'dtype' : float, 'mapped_to': None},
                'MAGCAM' : {'dtype' : float, 'mapped_to': None},
                'OPERMODE' : {'dtype' : unicode, 'mapped_to': None},
                'CONVANGLE' : {'dtype' : float, 'mapped_to': 
                    'TEM.convergence_angle'},
                
                ## Specimen
                'THICKNESS' : {'dtype' : float, 'mapped_to': 
                    'Sample.thickness'},
                'XTILTSTGE' : {'dtype' : float, 'mapped_to': None},
                'YTILTSTGE' : {'dtype' : float, 'mapped_to': None},
                'XPOSITION' : {'dtype' : float, 'mapped_to': None},
                'YPOSITION' : {'dtype' : float, 'mapped_to': None},
                'ZPOSITION' : {'dtype' : float, 'mapped_to': None},
                
                ## EELS
                'INTEGTIME' : {'dtype' : float, 'mapped_to': 
                    'TEM.exposure'}, # in ms
                'DWELLTIME' : {'dtype' : float, 'mapped_to': 
                    'TEM.dwell_time'}, # in ms
                'COLLANGLE' : {'dtype' : float, 'mapped_to' : 
                    'TEM.EELS.collection_angle'},
                'ELSDET' :  {'dtype' : unicode, 'mapped_to': None},

                ## EDS
                'ELEVANGLE' : {'dtype' : float, 'mapped_to': None},
                'AZIMANGLE' : {'dtype' : float, 'mapped_to': None},
                'SOLIDANGLE' : {'dtype' : float, 'mapped_to': None},
                'LIVETIME' : {'dtype' : float, 'mapped_to': None},
                'REALTIME' : {'dtype' : float, 'mapped_to': None},
                'TBEWIND' : {'dtype' : float, 'mapped_to': None},
                'TAUWIND' : {'dtype' : float, 'mapped_to': None},
                'TDEADLYR' : {'dtype' : float, 'mapped_to': None},
                'TACTLYR' : {'dtype' : float, 'mapped_to': None},
                'TALWIND' : {'dtype' : float, 'mapped_to': None},
                'TPYWIND' : {'dtype' : float, 'mapped_to': None},
                'TBNWIND' : {'dtype' : float, 'mapped_to': None},
                'TDIWIND' : {'dtype' : float, 'mapped_to': None},
                'THCWIND' : {'dtype' : float, 'mapped_to': None},
                'EDSDET'  : {'dtype' : unicode, 'mapped_to': None},	
            }
            
    
def file_reader(filename, encoding = 'latin-1', **kwds):
    parameters = {}
    mapped = DictionaryBrowser({})
    spectrum_file = codecs.open(filename, encoding = encoding,
                                errors = 'replace')
    y = []
    # Read the keywords
    data_section = False
    for line in spectrum_file.readlines():
        if data_section is False:
            if line[0] == "#":
                try:
                    key,value = line.split(': ')
                    value = value.strip()
                except ValueError:
                    key = line
                    value = None
                key = key.strip('#').strip()
                
                if key != 'SPECTRUM':
                    parameters[key] = value
                else:
                    data_section = True
        else:
            # Read the data
            if line[0] != "#" and line.strip(): 
                if parameters['DATATYPE'] == 'XY':
                    xy = line.replace(',', ' ').strip().split()
                    y.append(float(xy[1]))
                elif parameters['DATATYPE'] == 'Y':
                    data = [
                    float(i) for i in line.replace(',', ' ').strip().split()]
                    y.extend(data)
    # We rewrite the format value to be sure that it complies with the 
    # standard, because it will be used by the writer routine
    parameters['FORMAT'] = "EMSA/MAS Spectral Data File"
    
    # Convert the parameters to the right type and map some
    # TODO: the msa format seems to support specifying the units of some 
    # parametes. We should add this feature here
    for parameter, value in parameters.iteritems():
        # Some parameters names can contain the units information
        # e.g. #AZIMANGLE-dg: 90.
        if '-' in parameter:
            clean_par, units = parameter.split('-')
            clean_par, units = clean_par.strip(), units.strip()
        else:
            clean_par, units = parameter, None
        if clean_par in keywords:
            try:
                parameters[parameter] = keywords[clean_par]['dtype'](value)
            except:
                # Normally the offending mispelling is a space in the scientic
                # notation, e.g. 2.0 E-06, so we try to correct for it
                try:
                    parameters[parameter] = keywords[clean_par]['dtype'](
                    value.replace(' ', ''))
                except:
                    print("The %s keyword value, %s " % (parameter, value) +
                    "could not be converted to the right type" )
                
            if keywords[clean_par]['mapped_to'] is not None:
                mapped.set_item(keywords[clean_par]['mapped_to'],
                    parameters[parameter])
                if units is not None:
                    mapped.set_item(keywords[clean_par]['mapped_to'] + 
                        '_units',units)
                
    # The data parameter needs some extra care
    # It is necessary to change the locale to US english to read the date
    # keyword            
    loc = locale.getlocale(locale.LC_TIME)
    
    if os_name == 'posix':
        locale.setlocale(locale.LC_TIME, ('en_US', 'utf8'))
    elif os_name == 'windows':
        locale.setlocale(locale.LC_TIME, 'english')
    try:
        H, M = time.strptime(parameters['TIME'], "%H:%M")[3:5]
        mapped['time'] = datetime.time(H, M)
    except:
        if 'TIME' in parameters and parameters['TIME']:
            print('The time information could not be retrieved')
    try:    
        Y, M, D = time.strptime(parameters['DATE'], "%d-%b-%Y")[0:3]
        mapped['date'] = datetime.date(Y, M, D)
    except:
        if 'DATE' in parameters and parameters['DATE']:
            print('The date information could not be retrieved')

    locale.setlocale(locale.LC_TIME, loc) # restore saved locale

    axes = []

    axes.append({
    'size' : len(y), 
    'index_in_array' : 0,
    'name' : parameters['XLABEL'] if 'XLABEL' in parameters else '', 
    'scale': parameters['XPERCHAN'] if 'XPERCHAN' in parameters else 1,
    'offset' : parameters['OFFSET'] if 'OFFSET' in parameters else 0,
    'units' : parameters['XUNITS'] if 'XUNITS' in parameters else '',
                })

    mapped['original_filename'] = filename
    mapped['record_by'] = 'spectrum'
    if mapped.has_item('signal_type'):
        if mapped.signal_type == 'ELS':
            mapped.signal_type = 'EELS'
    else:
        # Defaulting to EELS looks reasonable
        mapped.signal_type = 'EELS'

    dictionary = {
                    'data' : np.array(y),
                    'axes' : axes,
                    'mapped_parameters': mapped.as_dictionary(),
                    'original_parameters' : parameters
                }
    return [dictionary,]

def file_writer(filename, signal, format = None, separator = ', ',
                encoding = 'latin-1'):
    loc_kwds = {}
    FORMAT = "EMSA/MAS Spectral Data File"
    if hasattr(signal.original_parameters, 'FORMAT') and \
    signal.original_parameters.FORMAT == FORMAT:
        loc_kwds = signal.original_parameters.as_dictionary()
        if format is not None:
            loc_kwds['DATATYPE'] = format
        else:
            if 'DATATYPE' in loc_kwds:
                format = loc_kwds['DATATYPE']
    else:
        if format is None:
            format = 'Y'
        if hasattr(signal.mapped_parameters, "date"):
            loc = locale.getlocale(locale.LC_TIME)
            if os_name == 'posix':
                locale.setlocale(locale.LC_TIME, ('en_US', 'latin-1'))
            elif os_name == 'windows':
                locale.setlocale(locale.LC_TIME, 'english')
            loc_kwds['DATE'] = signal.mapped_parameters.data.strftime("%d-%b-%Y")
            locale.setlocale(locale.LC_TIME, loc) # restore saved locale
            
    keys_from_signal = {
        # Required parameters
        'FORMAT' : FORMAT,
        'VERSION' : '1.0',
        #'TITLE' : signal.title[:64] if hasattr(signal, "title") else '',
        'DATE' : '',
        'TIME' : '',
        'OWNER' : '',
        'NPOINTS' : signal.axes_manager._axes[0].size,
        'NCOLUMNS' : 1,
        'DATATYPE' : format,
        'XPERCHAN' : signal.axes_manager._axes[0].scale,
        'OFFSET' : signal.axes_manager._axes[0].offset,
        ## Spectrum characteristics

        'XLABEL' : signal.axes_manager._axes[0].name,
#        'YLABEL' : '',
        'XUNITS' : signal.axes_manager._axes[0].units,
#        'YUNITS' : '',
        'COMMENT' : 'File created by Hyperspy version %s' % Release.version,
#        ## Microscope
#        'BEAMKV' : ,
#        'EMISSION' : ,
#        'PROBECUR' : ,
#        'BEAMDIAM' : ,
#        'MAGCAM' : ,
#        'OPERMODE' : ,
#        'CONVANGLE' : ,
#        ## Specimen
#        'THICKNESS' : ,
#        'XTILTSTGE' : ,
#        'YTILTSTGE' : ,
#        'XPOSITION' : ,
#        'YPOSITION' : ,
#        'ZPOSITION' : ,
#        
#        ## EELS
#        'INTEGTIME' : , # in ms
#        'DWELLTIME' : , # in ms
#        'COLLANGLE' : ,
#        'ELSDET' :  ,                     
    }
    
    # Update the loc_kwds with the information retrieved from the signal class
    for key, value in keys_from_signal.iteritems():
        if key not in loc_kwds or value != '':
            loc_kwds[key] = value
            
    for key, dic in keywords.iteritems():
        if dic['mapped_to'] is not None:
            if signal.mapped_parameters.has_item(dic['mapped_to']):
                loc_kwds[key] = eval('signal.mapped_parameters.%s' %
                    dic['mapped_to'])
                

    f = codecs.open(filename, 'w', encoding = encoding,
                    errors = 'ignore')   
    # Remove the following keys from loc_kwds if they are in 
    # (although they shouldn't)
    for key in ['SPECTRUM', 'ENDOFDATA']:
        if key in loc_kwds: del(loc_kwds[key])
    
    f.write(u'#%-12s: %s\u000D\u000A' % ('FORMAT', loc_kwds.pop('FORMAT')))
    f.write(u'#%-12s: %s\u000D\u000A' % ('VERSION', loc_kwds.pop('VERSION')))
    for keyword, value in loc_kwds.items():
        f.write(u'#%-12s: %s\u000D\u000A' % (keyword, value))
    
    f.write(u'#%-12s: Spectral Data Starts Here\u000D\u000A' % 'SPECTRUM')

    if format == 'XY':        
        for x,y in zip(signal.axes_manager._axes[0].axis, signal.data):
            f.write("%g%s%g" % (x, separator, y))
            f.write(u'\u000D\u000A')
    elif format == 'Y':
        for y in signal.data:
            f.write('%f%s' % (y, separator))
            f.write(u'\u000D\u000A')
    else:
        raise ValueError('format must be one of: None, \'XY\' or \'Y\'')

    f.write(u'#%-12s: End Of Data and File' % 'ENDOFDATA')
    f.close()   
>>>>>>> bf61e6cb
<|MERGE_RESOLUTION|>--- conflicted
+++ resolved
@@ -1,4 +1,3 @@
-<<<<<<< HEAD
 # -*- coding: utf-8 -*-
 # Copyright 2007-2011 The Hyperspy developers
 #
@@ -355,351 +354,4 @@
         raise ValueError('format must be one of: None, \'XY\' or \'Y\'')
 
     f.write(u'#%-12s: End Of Data and File' % 'ENDOFDATA')
-    f.close()   
-
-=======
-# -*- coding: utf-8 -*-
-# Copyright 2007-2011 The Hyperspy developers
-#
-# This file is part of  Hyperspy.
-#
-#  Hyperspy is free software: you can redistribute it and/or modify
-# it under the terms of the GNU General Public License as published by
-# the Free Software Foundation, either version 3 of the License, or
-# (at your option) any later version.
-#
-#  Hyperspy is distributed in the hope that it will be useful,
-# but WITHOUT ANY WARRANTY; without even the implied warranty of
-# MERCHANTABILITY or FITNESS FOR A PARTICULAR PURPOSE.  See the
-# GNU General Public License for more details.
-#
-# You should have received a copy of the GNU General Public License
-# along with  Hyperspy.  If not, see <http://www.gnu.org/licenses/>.
-
-import locale
-import time
-import datetime
-import codecs
-
-import numpy as np
-
-from hyperspy.misc.config_dir import os_name
-from hyperspy.misc.utils import generate_axis
-from hyperspy import messages
-from hyperspy.misc.io.tools import overwrite
-from hyperspy import Release
-from hyperspy.misc.utils import DictionaryBrowser
-
-# Plugin characteristics
-# ----------------------
-format_name = 'MSA'
-description = ''
-full_suport = False
-file_extensions = ('msa', 'ems', 'mas', 'emsa', 'EMS', 'MAS', 'EMSA', 'MSA')
-default_extension = 0
-
-writes = [(1,0),]
-# ----------------------
-
-# For a description of the EMSA/MSA format, incluiding the meaning of the 
-# following keywords: 
-# http://www.amc.anl.gov/ANLSoftwareLibrary/02-MMSLib/XEDS/EMMFF/EMMFF.IBM/Emmff.Total
-keywords = {    
-                # Required parameters
-                'FORMAT' : {'dtype' : unicode, 'mapped_to': None},
-                'VERSION' : {'dtype' : unicode, 'mapped_to': None},
-                'TITLE' : {'dtype' : unicode, 'mapped_to': 'title'},
-                'DATE' : {'dtype' : unicode, 'mapped_to': None},     
-                'TIME' : {'dtype' : unicode, 'mapped_to': None},
-                'OWNER' : {'dtype' : unicode, 'mapped_to': None},
-                'NPOINTS' : {'dtype' : float, 'mapped_to': None},
-                'NCOLUMNS' : {'dtype' : float, 'mapped_to': None},
-                'DATATYPE' : {'dtype' : unicode, 'mapped_to': None},
-                'XPERCHAN' : {'dtype' : float, 'mapped_to': None},
-                'OFFSET' : {'dtype' : float, 'mapped_to': None},
-                # Optional parameters
-                ## Spectrum characteristics
-                'SIGNALTYPE' : {'dtype' : unicode, 'mapped_to' : 
-                    None},
-                'XLABEL' : {'dtype' : unicode, 'mapped_to': None},
-                'YLABEL' : {'dtype' : unicode, 'mapped_to': None},
-                'XUNITS' : {'dtype' : unicode, 'mapped_to': None},
-                'YUNITS' : {'dtype' : unicode, 'mapped_to': None},
-                'CHOFFSET' : {'dtype' : float, 'mapped_to': None},
-                'COMMENT' : {'dtype' : unicode, 'mapped_to': None},
-                ## Microscope
-                'BEAMKV' : {'dtype' : float, 'mapped_to': 
-                    'TEM.beam_energy'},
-                'EMISSION' : {'dtype' : float, 'mapped_to': None},
-                'PROBECUR' : {'dtype' : float, 'mapped_to': 
-                    'TEM.beam_current'},
-                'BEAMDIAM' : {'dtype' : float, 'mapped_to': None},
-                'MAGCAM' : {'dtype' : float, 'mapped_to': None},
-                'OPERMODE' : {'dtype' : unicode, 'mapped_to': None},
-                'CONVANGLE' : {'dtype' : float, 'mapped_to': 
-                    'TEM.convergence_angle'},
-                
-                ## Specimen
-                'THICKNESS' : {'dtype' : float, 'mapped_to': 
-                    'Sample.thickness'},
-                'XTILTSTGE' : {'dtype' : float, 'mapped_to': None},
-                'YTILTSTGE' : {'dtype' : float, 'mapped_to': None},
-                'XPOSITION' : {'dtype' : float, 'mapped_to': None},
-                'YPOSITION' : {'dtype' : float, 'mapped_to': None},
-                'ZPOSITION' : {'dtype' : float, 'mapped_to': None},
-                
-                ## EELS
-                'INTEGTIME' : {'dtype' : float, 'mapped_to': 
-                    'TEM.exposure'}, # in ms
-                'DWELLTIME' : {'dtype' : float, 'mapped_to': 
-                    'TEM.dwell_time'}, # in ms
-                'COLLANGLE' : {'dtype' : float, 'mapped_to' : 
-                    'TEM.EELS.collection_angle'},
-                'ELSDET' :  {'dtype' : unicode, 'mapped_to': None},
-
-                ## EDS
-                'ELEVANGLE' : {'dtype' : float, 'mapped_to': None},
-                'AZIMANGLE' : {'dtype' : float, 'mapped_to': None},
-                'SOLIDANGLE' : {'dtype' : float, 'mapped_to': None},
-                'LIVETIME' : {'dtype' : float, 'mapped_to': None},
-                'REALTIME' : {'dtype' : float, 'mapped_to': None},
-                'TBEWIND' : {'dtype' : float, 'mapped_to': None},
-                'TAUWIND' : {'dtype' : float, 'mapped_to': None},
-                'TDEADLYR' : {'dtype' : float, 'mapped_to': None},
-                'TACTLYR' : {'dtype' : float, 'mapped_to': None},
-                'TALWIND' : {'dtype' : float, 'mapped_to': None},
-                'TPYWIND' : {'dtype' : float, 'mapped_to': None},
-                'TBNWIND' : {'dtype' : float, 'mapped_to': None},
-                'TDIWIND' : {'dtype' : float, 'mapped_to': None},
-                'THCWIND' : {'dtype' : float, 'mapped_to': None},
-                'EDSDET'  : {'dtype' : unicode, 'mapped_to': None},	
-            }
-            
-    
-def file_reader(filename, encoding = 'latin-1', **kwds):
-    parameters = {}
-    mapped = DictionaryBrowser({})
-    spectrum_file = codecs.open(filename, encoding = encoding,
-                                errors = 'replace')
-    y = []
-    # Read the keywords
-    data_section = False
-    for line in spectrum_file.readlines():
-        if data_section is False:
-            if line[0] == "#":
-                try:
-                    key,value = line.split(': ')
-                    value = value.strip()
-                except ValueError:
-                    key = line
-                    value = None
-                key = key.strip('#').strip()
-                
-                if key != 'SPECTRUM':
-                    parameters[key] = value
-                else:
-                    data_section = True
-        else:
-            # Read the data
-            if line[0] != "#" and line.strip(): 
-                if parameters['DATATYPE'] == 'XY':
-                    xy = line.replace(',', ' ').strip().split()
-                    y.append(float(xy[1]))
-                elif parameters['DATATYPE'] == 'Y':
-                    data = [
-                    float(i) for i in line.replace(',', ' ').strip().split()]
-                    y.extend(data)
-    # We rewrite the format value to be sure that it complies with the 
-    # standard, because it will be used by the writer routine
-    parameters['FORMAT'] = "EMSA/MAS Spectral Data File"
-    
-    # Convert the parameters to the right type and map some
-    # TODO: the msa format seems to support specifying the units of some 
-    # parametes. We should add this feature here
-    for parameter, value in parameters.iteritems():
-        # Some parameters names can contain the units information
-        # e.g. #AZIMANGLE-dg: 90.
-        if '-' in parameter:
-            clean_par, units = parameter.split('-')
-            clean_par, units = clean_par.strip(), units.strip()
-        else:
-            clean_par, units = parameter, None
-        if clean_par in keywords:
-            try:
-                parameters[parameter] = keywords[clean_par]['dtype'](value)
-            except:
-                # Normally the offending mispelling is a space in the scientic
-                # notation, e.g. 2.0 E-06, so we try to correct for it
-                try:
-                    parameters[parameter] = keywords[clean_par]['dtype'](
-                    value.replace(' ', ''))
-                except:
-                    print("The %s keyword value, %s " % (parameter, value) +
-                    "could not be converted to the right type" )
-                
-            if keywords[clean_par]['mapped_to'] is not None:
-                mapped.set_item(keywords[clean_par]['mapped_to'],
-                    parameters[parameter])
-                if units is not None:
-                    mapped.set_item(keywords[clean_par]['mapped_to'] + 
-                        '_units',units)
-                
-    # The data parameter needs some extra care
-    # It is necessary to change the locale to US english to read the date
-    # keyword            
-    loc = locale.getlocale(locale.LC_TIME)
-    
-    if os_name == 'posix':
-        locale.setlocale(locale.LC_TIME, ('en_US', 'utf8'))
-    elif os_name == 'windows':
-        locale.setlocale(locale.LC_TIME, 'english')
-    try:
-        H, M = time.strptime(parameters['TIME'], "%H:%M")[3:5]
-        mapped['time'] = datetime.time(H, M)
-    except:
-        if 'TIME' in parameters and parameters['TIME']:
-            print('The time information could not be retrieved')
-    try:    
-        Y, M, D = time.strptime(parameters['DATE'], "%d-%b-%Y")[0:3]
-        mapped['date'] = datetime.date(Y, M, D)
-    except:
-        if 'DATE' in parameters and parameters['DATE']:
-            print('The date information could not be retrieved')
-
-    locale.setlocale(locale.LC_TIME, loc) # restore saved locale
-
-    axes = []
-
-    axes.append({
-    'size' : len(y), 
-    'index_in_array' : 0,
-    'name' : parameters['XLABEL'] if 'XLABEL' in parameters else '', 
-    'scale': parameters['XPERCHAN'] if 'XPERCHAN' in parameters else 1,
-    'offset' : parameters['OFFSET'] if 'OFFSET' in parameters else 0,
-    'units' : parameters['XUNITS'] if 'XUNITS' in parameters else '',
-                })
-
-    mapped['original_filename'] = filename
-    mapped['record_by'] = 'spectrum'
-    if mapped.has_item('signal_type'):
-        if mapped.signal_type == 'ELS':
-            mapped.signal_type = 'EELS'
-    else:
-        # Defaulting to EELS looks reasonable
-        mapped.signal_type = 'EELS'
-
-    dictionary = {
-                    'data' : np.array(y),
-                    'axes' : axes,
-                    'mapped_parameters': mapped.as_dictionary(),
-                    'original_parameters' : parameters
-                }
-    return [dictionary,]
-
-def file_writer(filename, signal, format = None, separator = ', ',
-                encoding = 'latin-1'):
-    loc_kwds = {}
-    FORMAT = "EMSA/MAS Spectral Data File"
-    if hasattr(signal.original_parameters, 'FORMAT') and \
-    signal.original_parameters.FORMAT == FORMAT:
-        loc_kwds = signal.original_parameters.as_dictionary()
-        if format is not None:
-            loc_kwds['DATATYPE'] = format
-        else:
-            if 'DATATYPE' in loc_kwds:
-                format = loc_kwds['DATATYPE']
-    else:
-        if format is None:
-            format = 'Y'
-        if hasattr(signal.mapped_parameters, "date"):
-            loc = locale.getlocale(locale.LC_TIME)
-            if os_name == 'posix':
-                locale.setlocale(locale.LC_TIME, ('en_US', 'latin-1'))
-            elif os_name == 'windows':
-                locale.setlocale(locale.LC_TIME, 'english')
-            loc_kwds['DATE'] = signal.mapped_parameters.data.strftime("%d-%b-%Y")
-            locale.setlocale(locale.LC_TIME, loc) # restore saved locale
-            
-    keys_from_signal = {
-        # Required parameters
-        'FORMAT' : FORMAT,
-        'VERSION' : '1.0',
-        #'TITLE' : signal.title[:64] if hasattr(signal, "title") else '',
-        'DATE' : '',
-        'TIME' : '',
-        'OWNER' : '',
-        'NPOINTS' : signal.axes_manager._axes[0].size,
-        'NCOLUMNS' : 1,
-        'DATATYPE' : format,
-        'XPERCHAN' : signal.axes_manager._axes[0].scale,
-        'OFFSET' : signal.axes_manager._axes[0].offset,
-        ## Spectrum characteristics
-
-        'XLABEL' : signal.axes_manager._axes[0].name,
-#        'YLABEL' : '',
-        'XUNITS' : signal.axes_manager._axes[0].units,
-#        'YUNITS' : '',
-        'COMMENT' : 'File created by Hyperspy version %s' % Release.version,
-#        ## Microscope
-#        'BEAMKV' : ,
-#        'EMISSION' : ,
-#        'PROBECUR' : ,
-#        'BEAMDIAM' : ,
-#        'MAGCAM' : ,
-#        'OPERMODE' : ,
-#        'CONVANGLE' : ,
-#        ## Specimen
-#        'THICKNESS' : ,
-#        'XTILTSTGE' : ,
-#        'YTILTSTGE' : ,
-#        'XPOSITION' : ,
-#        'YPOSITION' : ,
-#        'ZPOSITION' : ,
-#        
-#        ## EELS
-#        'INTEGTIME' : , # in ms
-#        'DWELLTIME' : , # in ms
-#        'COLLANGLE' : ,
-#        'ELSDET' :  ,                     
-    }
-    
-    # Update the loc_kwds with the information retrieved from the signal class
-    for key, value in keys_from_signal.iteritems():
-        if key not in loc_kwds or value != '':
-            loc_kwds[key] = value
-            
-    for key, dic in keywords.iteritems():
-        if dic['mapped_to'] is not None:
-            if signal.mapped_parameters.has_item(dic['mapped_to']):
-                loc_kwds[key] = eval('signal.mapped_parameters.%s' %
-                    dic['mapped_to'])
-                
-
-    f = codecs.open(filename, 'w', encoding = encoding,
-                    errors = 'ignore')   
-    # Remove the following keys from loc_kwds if they are in 
-    # (although they shouldn't)
-    for key in ['SPECTRUM', 'ENDOFDATA']:
-        if key in loc_kwds: del(loc_kwds[key])
-    
-    f.write(u'#%-12s: %s\u000D\u000A' % ('FORMAT', loc_kwds.pop('FORMAT')))
-    f.write(u'#%-12s: %s\u000D\u000A' % ('VERSION', loc_kwds.pop('VERSION')))
-    for keyword, value in loc_kwds.items():
-        f.write(u'#%-12s: %s\u000D\u000A' % (keyword, value))
-    
-    f.write(u'#%-12s: Spectral Data Starts Here\u000D\u000A' % 'SPECTRUM')
-
-    if format == 'XY':        
-        for x,y in zip(signal.axes_manager._axes[0].axis, signal.data):
-            f.write("%g%s%g" % (x, separator, y))
-            f.write(u'\u000D\u000A')
-    elif format == 'Y':
-        for y in signal.data:
-            f.write('%f%s' % (y, separator))
-            f.write(u'\u000D\u000A')
-    else:
-        raise ValueError('format must be one of: None, \'XY\' or \'Y\'')
-
-    f.write(u'#%-12s: End Of Data and File' % 'ENDOFDATA')
-    f.close()   
->>>>>>> bf61e6cb
+    f.close()   