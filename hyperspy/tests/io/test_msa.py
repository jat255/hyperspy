--- conflicted
+++ resolved
@@ -93,13 +93,8 @@
                 'beam_current_units': "nA",
                 'beam_energy': 120.0,
                 'beam_energy_units': "kV",
-<<<<<<< HEAD
-                'Stage': {'tilt_a': 45.0,
-                          'tilt_a_units': "dg"}}
-=======
                 'Stage':{'tilt_alpha': 45.0,
                          'tilt_alpha_units': "dg"}}
->>>>>>> 5b947394
 
 example2_metadata = {'Acquisition_instrument': {'TEM': example2_TEM},
                      'General': {'original_filename': "example2.msa",
