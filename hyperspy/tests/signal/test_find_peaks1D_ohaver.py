--- conflicted
+++ resolved
@@ -16,21 +16,13 @@
     def test_find_peaks1D_ohaver_high_amp_thres(self):
         signal1D = self.signal
         peak_list = signal1D.find_peaks1D_ohaver(amp_thresh=10.)[0]
-<<<<<<< HEAD
         if signal1D._lazy:
             peak_list = peak_list.compute()
-        assert_equal(len(peak_list), 0)
-=======
         assert len(peak_list) == 0
->>>>>>> 6420de52
 
     def test_find_peaks1D_ohaver_zero_value_bug(self):
         signal1D = self.signal
         peak_list = signal1D.find_peaks1D_ohaver()[0]
-<<<<<<< HEAD
         if signal1D._lazy:
             peak_list = peak_list.compute()
-        assert_equal(len(peak_list), 48)
-=======
-        assert len(peak_list) == 48
->>>>>>> 6420de52
+        assert len(peak_list) == 48