--- conflicted
+++ resolved
@@ -453,15 +453,12 @@
         self._run_single(self.s.sum, self.s, dict(axis=('x', 'z')))
         self._run_single(self.s.sum, self.s.get_current_signal(),
                          dict(axis=0))
-<<<<<<< HEAD
-=======
 
     def test_sum_return_1d_signal(self):
         self._run_single(self.s.sum, self.s, dict(
             axis=self.s.axes_manager._axes))
         self._run_single(self.s.sum, self.s.get_current_signal(),
                          dict(axis=0))
->>>>>>> 25b1733c
 
     def test_mean(self):
         self._run_single(self.s.mean, self.s, dict(axis=('x', 'z')))
