--- conflicted
+++ resolved
@@ -1012,11 +1012,7 @@
     def _integrate_in_range_commandline(self, signal_range):
         e1 = signal_range[0]
         e2 = signal_range[1]
-<<<<<<< HEAD
-        integrated_spectrum = self.isig[..., e1:e2].integrate1D(-1)
-=======
         integrated_spectrum = self.isig[e1:e2].integrate1D(-1)
->>>>>>> 5958e3df
         return integrated_spectrum
 
     @only_interactive
@@ -2853,11 +2849,7 @@
 
         string += '>'
 
-<<<<<<< HEAD
         return string
-=======
-        return string.encode('utf8')
->>>>>>> 5958e3df
 
     def _binary_operator_ruler(self, other, op_name):
         exception_message = (
@@ -3658,28 +3650,6 @@
 
         return splitted
 
-<<<<<<< HEAD
-    # TODO: remove in HyperSpy 0.9
-    @staticmethod
-    def unfold_if_multidim():
-        """Unfold the datacube if it is >2D
-
-        Deprecated method, please use unfold.
-
-        """
-        warnings.warn(
-            "`unfold_if_multidim` is deprecated and will be removed in "
-            "HyperSpy 0.9. Please use `unfold` instead.",
-            VisibleDeprecationWarning)
-        if len(self.axes_manager._axes) > 2:
-            print("Automatically unfolding the data")
-            self.unfold()
-            return True
-        else:
-            return False
-
-=======
->>>>>>> 5958e3df
     @auto_replot
     def _unfold(self, steady_axes, unfolded_axis):
         """Modify the shape of the data by specifying the axes whose
