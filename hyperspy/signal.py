--- conflicted
+++ resolved
@@ -3386,12 +3386,8 @@
 
         im_ifft.metadata.General.title = 'iFFT of {}'.format(
             im_ifft.metadata.General.title)
-<<<<<<< HEAD
-        if hasattr(im_ifft.metadata.Signal, 'FFT'):
-            im_ifft.metadata.Signal.__delattr__('FFT')
-=======
-        im_ifft.metadata.Signal.__delattr__('FFT')
->>>>>>> c643555e
+        if im_ifft.metadata.has_item('Signal.FFT'):
+            del im_ifft.metadata.Signal.FFT
         im_ifft = im_ifft.real
 
         ureg = UnitRegistry()
