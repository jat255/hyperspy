--- conflicted
+++ resolved
@@ -1936,17 +1936,10 @@
             typically contains all the parameters that has been
             imported from the original data file.        
            
-<<<<<<< HEAD
-        """        
-
-        self.mapped_parameters = DictionaryBrowser()
-        self.original_parameters = DictionaryBrowser()
-        self.tmp_parameters = DictionaryBrowser()
-=======
+
         """
         
         self._create_mapped_parameters()
->>>>>>> cabbcfd9
         self.learning_results = LearningResults()
         self.peak_learning_results = LearningResults()
         kwds['data'] = data
