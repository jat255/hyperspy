# -*- coding: utf-8 -*-
# Copyright 2007-2016 The HyperSpy developers
#
# This file is part of  HyperSpy.
#
#  HyperSpy is free software: you can redistribute it and/or modify
# it under the terms of the GNU General Public License as published by
# the Free Software Foundation, either version 3 of the License, or
# (at your option) any later version.
#
#  HyperSpy is distributed in the hope that it will be useful,
# but WITHOUT ANY WARRANTY; without even the implied warranty of
# MERCHANTABILITY or FITNESS FOR A PARTICULAR PURPOSE.  See the
# GNU General Public License for more details.
#
# You should have received a copy of the GNU General Public License
# along with  HyperSpy.  If not, see <http://www.gnu.org/licenses/>.

import copy
import h5py
import os.path
import warnings
import math
import inspect
from contextlib import contextmanager
from datetime import datetime

import numpy as np
import numpy.ma as ma
import scipy.interpolate
try:
    from scipy.signal import savgol_filter
    savgol_imported = True
except ImportError:
    savgol_imported = False
import scipy as sp
from matplotlib import pyplot as plt
try:
    from statsmodels.nonparametric.smoothers_lowess import lowess
    statsmodels_installed = True
except:
    statsmodels_installed = False

from hyperspy.axes import AxesManager
from hyperspy import io
from hyperspy.drawing import mpl_hie, mpl_hse, mpl_he
from hyperspy.learn.mva import MVA, LearningResults
import hyperspy.misc.utils
from hyperspy.misc.utils import DictionaryTreeBrowser
from hyperspy.drawing import signal as sigdraw
from hyperspy.decorators import auto_replot
from hyperspy.defaults_parser import preferences
from hyperspy.misc.io.tools import ensure_directory
from hyperspy.external.progressbar import progressbar
from hyperspy.gui.tools import (
    SpectrumCalibration,
    SmoothingSavitzkyGolay,
    SmoothingLowess,
    SmoothingTV,
    ButterworthFilter)
from hyperspy.misc.tv_denoise import _tv_denoise_1d
from hyperspy.gui.egerton_quantification import BackgroundRemoval
from hyperspy.decorators import only_interactive
from hyperspy.decorators import interactive_range_selector
from scipy.ndimage.filters import gaussian_filter1d
from hyperspy.misc.spectrum_tools import find_peaks_ohaver
from hyperspy.misc.image_tools import (shift_image, estimate_image_shift)
from hyperspy.misc.math_tools import symmetrize, antisymmetrize
from hyperspy.exceptions import SignalDimensionError, DataDimensionError
from hyperspy.misc import array_tools
from hyperspy.misc import spectrum_tools
from hyperspy.misc import rgb_tools
from hyperspy.gui.tools import IntegrateArea
from hyperspy import components
from hyperspy.misc.utils import underline
from hyperspy.external.astroML.histtools import histogram
from hyperspy.drawing.utils import animate_legend
from hyperspy.misc.slicing import SpecialSlicers, FancySlicing
from hyperspy.misc.utils import slugify
from hyperspy.docstrings.signal import (
    ONE_AXIS_PARAMETER, MANY_AXIS_PARAMETER, OUT_ARG)
from hyperspy.events import Events, Event
from hyperspy.interactive import interactive
from hyperspy.misc.hspy_warnings import VisibleDeprecationWarning
from hyperspy.misc.signal_tools import are_signals_aligned


class ModelManager(object):

    """Container for models
    """

    class ModelStub(object):

        def __init__(self, mm, name):
            self._name = name
            self._mm = mm
            self.restore = lambda: mm.restore(self._name)
            self.remove = lambda: mm.remove(self._name)
            self.pop = lambda: mm.pop(self._name)
            self.restore.__doc__ = "Returns the stored model"
            self.remove.__doc__ = "Removes the stored model"
            self.pop.__doc__ = \
                "Returns the stored model and removes it from storage"

        def __repr__(self):
            return repr(self._mm._models[self._name])

    def __init__(self, signal, dictionary=None):
        self._signal = signal
        self._models = DictionaryTreeBrowser()
        self._add_dictionary(dictionary)

    def _add_dictionary(self, dictionary=None):
        if dictionary is not None:
            for k, v in dictionary.iteritems():
                if k.startswith('_') or k in ['restore', 'remove']:
                    raise KeyError("Can't add dictionary with key '%s'" % k)
                k = slugify(k, True)
                self._models.set_item(k, v)
                setattr(self, k, self.ModelStub(self, k))

    def _set_nice_description(self, node, names):
        ans = {'date': datetime.now().strftime('%Y-%m-%d %H:%M:%S'),
               'dimensions': self._signal.axes_manager._get_dimension_str(),
               }
        node.add_dictionary(ans)
        for n in names:
            node.add_node('components.' + n)

    def _save(self, name, dictionary):

        from itertools import product
        _abc = 'abcdefghijklmnopqrstuvwxyz'

        def get_letter(models):
            howmany = len(models)
            if not howmany:
                return 'a'
            order = int(np.log(howmany) / np.log(26)) + 1
            letters = [_abc, ] * order
            for comb in product(*letters):
                guess = "".join(comb)
                if guess not in models.keys():
                    return guess

        if name is None:
            name = get_letter(self._models)
        else:
            name = self._check_name(name)

        if name in self._models:
            self.remove(name)

        self._models.add_node(name)
        node = self._models.get_item(name)
        names = [c['name'] for c in dictionary['components']]
        self._set_nice_description(node, names)

        node.set_item('_dict', dictionary)
        setattr(self, name, self.ModelStub(self, name))

    def store(self, model, name=None):
        """If the given model was created from this signal, stores it

        Parameters
        ----------
        model : model
            the model to store in the signal
        name : {string, None}
            the name for the model to be stored with

        See Also
        --------
        remove
        restore
        pop
        """
        if model.signal is self._signal:
            self._save(name, model.as_dictionary())
        else:
            raise ValueError("The model is created from a different signal, "
                             "you should store it there")

    def _check_name(self, name, existing=False):
        if not isinstance(name, basestring):
            raise KeyError('Name has to be a string')
        if name.startswith('_'):
            raise KeyError('Name cannot start with "_" symbol')
        if '.' in name:
            raise KeyError('Name cannot contain dots (".")')
        name = slugify(name, True)
        if existing:
            if name not in self._models:
                raise KeyError(
                    "Model named '%s' is not currently stored" %
                    name)
        return name

    def remove(self, name):
        """Removes the given model

        Parameters
        ----------
        name : string
            the name of the model to remove

        See Also
        --------
        restore
        store
        pop
        """
        name = self._check_name(name, True)
        delattr(self, name)
        self._models.__delattr__(name)

    def pop(self, name):
        """Returns the restored model and removes it from storage

        Parameters
        ----------
        name : string
            the name of the model to restore and remove

        See Also
        --------
        restore
        store
        remove
        """
        name = self._check_name(name, True)
        model = self.restore(name)
        self.remove(name)
        return model

    def restore(self, name):
        """Returns the restored model

        Parameters
        ----------
        name : string
            the name of the model to restore

        See Also
        --------
        remove
        store
        pop
        """
        name = self._check_name(name, True)
        d = self._models.get_item(name + '._dict').as_dictionary()
        return self._signal.create_model(dictionary=copy.deepcopy(d))

    def __repr__(self):
        return repr(self._models)

    def __len__(self):
        return len(self._models)

    def __getitem__(self, name):
        name = self._check_name(name, True)
        return getattr(self, name)


class Signal2DTools(object):

    def estimate_shift2D(self,
                         reference='current',
                         correlation_threshold=None,
                         chunk_size=30,
                         roi=None,
                         normalize_corr=False,
                         sobel=True,
                         medfilter=True,
                         hanning=True,
                         plot=False,
                         dtype='float',
                         show_progressbar=None):
        """Estimate the shifts in a image using phase correlation

        This method can only estimate the shift by comparing
        bidimensional features that should not change position
        between frames. To decrease the memory usage, the time of
        computation and the accuracy of the results it is convenient
        to select a region of interest by setting the roi keyword.

        Parameters
        ----------

        reference : {'current', 'cascade' ,'stat'}
            If 'current' (default) the image at the current
            coordinates is taken as reference. If 'cascade' each image
            is aligned with the previous one. If 'stat' the translation
            of every image with all the rest is estimated and by
            performing statistical analysis on the result the
            translation is estimated.
        correlation_threshold : {None, 'auto', float}
            This parameter is only relevant when `reference` is 'stat'.
            If float, the shift estimations with a maximum correlation
            value lower than the given value are not used to compute
            the estimated shifts. If 'auto' the threshold is calculated
            automatically as the minimum maximum correlation value
            of the automatically selected reference image.
        chunk_size: {None, int}
            If int and `reference`=='stat' the number of images used
            as reference are limited to the given value.
        roi : tuple of ints or floats (left, right, top bottom)
             Define the region of interest. If int(float) the position
             is given axis index(value).
        sobel : bool
            apply a sobel filter for edge enhancement
        medfilter :  bool
            apply a median filter for noise reduction
        hanning : bool
            Apply a 2d hanning filter
        plot : bool
            If True plots the images after applying the filters and
            the phase correlation
        dtype : str or dtype
            Typecode or data-type in which the calculations must be
            performed.
        show_progressbar : None or bool
            If True, display a progress bar. If None the default is set in
            `preferences`.

        Returns
        -------

        list of applied shifts

        Notes
        -----

        The statistical analysis approach to the translation estimation
        when using `reference`='stat' roughly follows [1]_ . If you use
        it please cite their article.

        References
        ----------

        .. [1] Schaffer, Bernhard, Werner Grogger, and Gerald
        Kothleitner. “Automated Spatial Drift Correction for EFTEM
        Image Series.”
        Ultramicroscopy 102, no. 1 (December 2004): 27–36.

        """
        if show_progressbar is None:
            show_progressbar = preferences.General.show_progressbar
        self._check_signal_dimension_equals_two()
        if roi is not None:
            # Get the indices of the roi
            yaxis = self.axes_manager.signal_axes[1]
            xaxis = self.axes_manager.signal_axes[0]
            roi = tuple([xaxis._get_index(i) for i in roi[2:]] +
                        [yaxis._get_index(i) for i in roi[:2]])

        ref = None if reference == 'cascade' else \
            self.__call__().copy()
        shifts = []
        nrows = None
        images_number = self.axes_manager._max_index + 1
        if reference == 'stat':
            nrows = images_number if chunk_size is None else \
                min(images_number, chunk_size)
            pcarray = ma.zeros((nrows, self.axes_manager._max_index + 1,
                                ),
                               dtype=np.dtype([('max_value', np.float),
                                               ('shift', np.int32,
                                                (2,))]))
            nshift, max_value = estimate_image_shift(
                self(),
                self(),
                roi=roi,
                sobel=sobel,
                medfilter=medfilter,
                hanning=hanning,
                normalize_corr=normalize_corr,
                plot=plot,
                dtype=dtype)
            np.fill_diagonal(pcarray['max_value'], max_value)
            pbar = progressbar(maxval=nrows * images_number,
                               disabled=not show_progressbar)
        else:
            pbar = progressbar(maxval=images_number,
                               disabled=not show_progressbar)

        # Main iteration loop. Fills the rows of pcarray when reference
        # is stat
        for i1, im in enumerate(self._iterate_signal()):
            if reference in ['current', 'cascade']:
                if ref is None:
                    ref = im.copy()
                    shift = np.array([0, 0])
                nshift, max_val = estimate_image_shift(
                    ref, im, roi=roi, sobel=sobel, medfilter=medfilter,
                    hanning=hanning, plot=plot,
                    normalize_corr=normalize_corr, dtype=dtype)
                if reference == 'cascade':
                    shift += nshift
                    ref = im.copy()
                else:
                    shift = nshift
                shifts.append(shift.copy())
                pbar.update(i1 + 1)
            elif reference == 'stat':
                if i1 == nrows:
                    break
                # Iterate to fill the columns of pcarray
                for i2, im2 in enumerate(
                        self._iterate_signal()):
                    if i2 > i1:
                        nshift, max_value = estimate_image_shift(
                            im,
                            im2,
                            roi=roi,
                            sobel=sobel,
                            medfilter=medfilter,
                            hanning=hanning,
                            normalize_corr=normalize_corr,
                            plot=plot,
                            dtype=dtype)

                        pcarray[i1, i2] = max_value, nshift
                    del im2
                    pbar.update(i2 + images_number * i1 + 1)
                del im
        if reference == 'stat':
            # Select the reference image as the one that has the
            # higher max_value in the row
            sqpcarr = pcarray[:, :nrows]
            sqpcarr['max_value'][:] = symmetrize(sqpcarr['max_value'])
            sqpcarr['shift'][:] = antisymmetrize(sqpcarr['shift'])
            ref_index = np.argmax(pcarray['max_value'].min(1))
            self.ref_index = ref_index
            shifts = (pcarray['shift'] +
                      pcarray['shift'][ref_index, :nrows][:, np.newaxis])
            if correlation_threshold is not None:
                if correlation_threshold == 'auto':
                    correlation_threshold = \
                        (pcarray['max_value'].min(0)).max()
                    print("Correlation threshold = %1.2f" %
                          correlation_threshold)
                shifts[pcarray['max_value'] <
                       correlation_threshold] = ma.masked
                shifts.mask[ref_index, :] = False

            shifts = shifts.mean(0)
        else:
            shifts = np.array(shifts)
            del ref
        return shifts

    def align2D(self, crop=True, fill_value=np.nan, shifts=None, expand=False,
                roi=None,
                sobel=True,
                medfilter=True,
                hanning=True,
                plot=False,
                normalize_corr=False,
                reference='current',
                dtype='float',
                correlation_threshold=None,
                chunk_size=30):
        """Align the images in place using user provided shifts or by
        estimating the shifts.

        Please, see `estimate_shift2D` docstring for details
        on the rest of the parameters not documented in the following
        section

        Parameters
        ----------
        crop : bool
            If True, the data will be cropped not to include regions
            with missing data
        fill_value : int, float, nan
            The areas with missing data are filled with the given value.
            Default is nan.
        shifts : None or list of tuples
            If None the shifts are estimated using
            `estimate_shift2D`.
        expand : bool
            If True, the data will be expanded to fit all data after alignment.
            Overrides `crop`.

        Returns
        -------
        shifts : np.array
            The shifts are returned only if `shifts` is None

        Notes
        -----

        The statistical analysis approach to the translation estimation
        when using `reference`='stat' roughly follows [1]_ . If you use
        it please cite their article.

        References
        ----------

        .. [1] Schaffer, Bernhard, Werner Grogger, and Gerald
        Kothleitner. “Automated Spatial Drift Correction for EFTEM
        Image Series.”
        Ultramicroscopy 102, no. 1 (December 2004): 27–36.

        """
        self._check_signal_dimension_equals_two()
        if shifts is None:
            shifts = self.estimate_shift2D(
                roi=roi,
                sobel=sobel,
                medfilter=medfilter,
                hanning=hanning,
                plot=plot,
                reference=reference,
                dtype=dtype,
                correlation_threshold=correlation_threshold,
                normalize_corr=normalize_corr,
                chunk_size=chunk_size)
            return_shifts = True
        else:
            return_shifts = False
        if not np.any(shifts):
            # The shift array if filled with zeros, nothing to do.
            return

        if expand:
            # Expand to fit all valid data
            left, right = (int(np.floor(shifts[:, 1].min())) if
                           shifts[:, 1].min() < 0 else 0,
                           int(np.ceil(shifts[:, 1].max())) if
                           shifts[:, 1].max() > 0 else 0)
            top, bottom = (int(np.floor(shifts[:, 0].min())) if
                           shifts[:, 0].min() < 0 else 0,
                           int(np.ceil(shifts[:, 0].max())) if
                           shifts[:, 0].max() > 0 else 0)
            xaxis = self.axes_manager.signal_axes[0]
            yaxis = self.axes_manager.signal_axes[1]
            padding = []
            for i in xrange(self.data.ndim):
                if i == xaxis.index_in_array:
                    padding.append((right, -left))
                elif i == yaxis.index_in_array:
                    padding.append((bottom, -top))
                else:
                    padding.append((0, 0))
            self.data = np.pad(self.data, padding, mode='constant',
                               constant_values=(fill_value,))
            if left < 0:
                xaxis.offset += left * xaxis.scale
            if np.any((left < 0, right > 0)):
                xaxis.size += right - left
            if top < 0:
                yaxis.offset += top * yaxis.scale
            if np.any((top < 0, bottom > 0)):
                yaxis.size += bottom - top

        # Translate with sub-pixel precision if necesary
        for im, shift in zip(self._iterate_signal(),
                             shifts):
            if np.any(shift):
                shift_image(im, -shift,
                            fill_value=fill_value)
                del im

        if crop and not expand:
            # Crop the image to the valid size
            shifts = -shifts
            bottom, top = (int(np.floor(shifts[:, 0].min())) if
                           shifts[:, 0].min() < 0 else None,
                           int(np.ceil(shifts[:, 0].max())) if
                           shifts[:, 0].max() > 0 else 0)
            right, left = (int(np.floor(shifts[:, 1].min())) if
                           shifts[:, 1].min() < 0 else None,
                           int(np.ceil(shifts[:, 1].max())) if
                           shifts[:, 1].max() > 0 else 0)
            self.crop_image(top, bottom, left, right)
            shifts = -shifts

        self.events.data_changed.trigger(obj=self)
        if return_shifts:
            return shifts

    def crop_image(self, top=None, bottom=None,
                   left=None, right=None):
        """Crops an image in place.

        top, bottom, left, right : int or float

            If int the values are taken as indices. If float the values are
            converted to indices.

        See also:
        ---------
        crop

        """
        self._check_signal_dimension_equals_two()
        self.crop(self.axes_manager.signal_axes[1].index_in_axes_manager,
                  top,
                  bottom)
        self.crop(self.axes_manager.signal_axes[0].index_in_axes_manager,
                  left,
                  right)


class Signal1DTools(object):

    def shift1D(self,
                shift_array,
                interpolation_method='linear',
                crop=True,
                expand=False,
                fill_value=np.nan,
                show_progressbar=None):
        """Shift the data in place over the signal axis by the amount specified
        by an array.

        Parameters
        ----------
        shift_array : numpy array
            An array containing the shifting amount. It must have
            `axes_manager._navigation_shape_in_array` shape.
        interpolation_method : str or int
            Specifies the kind of interpolation as a string ('linear',
            'nearest', 'zero', 'slinear', 'quadratic, 'cubic') or as an
            integer specifying the order of the spline interpolator to
            use.
        crop : bool
            If True automatically crop the signal axis at both ends if
            needed.
        expand : bool
            If True, the data will be expanded to fit all data after alignment.
            Overrides `crop`.
        fill_value : float
            If crop is False fill the data outside of the original
            interval with the given value where needed.
        show_progressbar : None or bool
            If True, display a progress bar. If None the default is set in
            `preferences`.

        Raises
        ------
        SignalDimensionError if the signal dimension is not 1.

        """
        if not np.any(shift_array):
            # Nothing to do, the shift array if filled with zeros
            return
        if show_progressbar is None:
            show_progressbar = preferences.General.show_progressbar
        self._check_signal_dimension_equals_one()
        axis = self.axes_manager.signal_axes[0]
        pbar = progressbar(
            maxval=self.axes_manager.navigation_size,
            disabled=not show_progressbar)

        # Figure out min/max shifts, and translate to shifts in index as well
        minimum, maximum = np.nanmin(shift_array), np.nanmax(shift_array)
        if minimum < 0:
            ihigh = 1 + axis.value2index(
                axis.high_value + minimum,
                rounding=math.floor)
        else:
            ihigh = axis.high_index + 1
        if maximum > 0:
            ilow = axis.value2index(axis.offset + maximum,
                                    rounding=math.ceil)
        else:
            ilow = axis.low_index
        if expand:
            padding = []
            for i in xrange(self.data.ndim):
                if i == axis.index_in_array:
                    padding.append(
                        (axis.high_index - ihigh + 1, ilow - axis.low_index))
                else:
                    padding.append((0, 0))
            self.data = np.pad(self.data, padding, mode='constant',
                               constant_values=(fill_value,))
            axis.offset += minimum
            axis.size += axis.high_index - ihigh + 1 + ilow - axis.low_index
        offset = axis.offset
        original_axis = axis.axis.copy()
        for i, (dat, shift) in enumerate(zip(
                self._iterate_signal(),
                shift_array.ravel(()))):
            if np.isnan(shift):
                continue
            si = sp.interpolate.interp1d(original_axis,
                                         dat,
                                         bounds_error=False,
                                         fill_value=fill_value,
                                         kind=interpolation_method)
            axis.offset = float(offset - shift)
            dat[:] = si(axis.axis)
            pbar.update(i + 1)

        axis.offset = offset

        if crop and not expand:
            self.crop(axis.index_in_axes_manager,
                      ilow,
                      ihigh)

        self.events.data_changed.trigger(obj=self)

    def interpolate_in_between(self, start, end, delta=3,
                               show_progressbar=None, **kwargs):
        """Replace the data in a given range by interpolation.

        The operation is performed in place.

        Parameters
        ----------
        start, end : {int | float}
            The limits of the interval. If int they are taken as the
            axis index. If float they are taken as the axis value.

        delta : {int | float}
            The windows around the (start, end) to use for interpolation

        show_progressbar : None or bool
            If True, display a progress bar. If None the default is set in
            `preferences`.

        All extra keyword arguments are passed to
        scipy.interpolate.interp1d. See the function documentation
        for details.

        Raises
        ------
        SignalDimensionError if the signal dimension is not 1.

        """
        if show_progressbar is None:
            show_progressbar = preferences.General.show_progressbar
        self._check_signal_dimension_equals_one()
        axis = self.axes_manager.signal_axes[0]
        i1 = axis._get_index(start)
        i2 = axis._get_index(end)
        if isinstance(delta, float):
            delta = int(delta / axis.scale)
        i0 = int(np.clip(i1 - delta, 0, np.inf))
        i3 = int(np.clip(i2 + delta, 0, axis.size))
        pbar = progressbar(
            maxval=self.axes_manager.navigation_size,
            disabled=not show_progressbar)
        for i, dat in enumerate(self._iterate_signal()):
            dat_int = sp.interpolate.interp1d(
                range(i0, i1) + range(i2, i3),
                dat[i0:i1].tolist() + dat[i2:i3].tolist(),
                **kwargs)
            dat[i1:i2] = dat_int(range(i1, i2))
            pbar.update(i + 1)
        self.events.data_changed.trigger(obj=self)

    def _check_navigation_mask(self, mask):
        if mask is not None:
            if not isinstance(mask, Signal):
                raise ValueError("mask must be a Signal instance.")
            elif mask.axes_manager.signal_dimension not in (0, 1):
                raise ValueError("mask must be a Signal with signal_dimension "
                                 "equal to 1")
            elif (mask.axes_manager.navigation_dimension !=
                  self.axes_manager.navigation_dimension):
                raise ValueError("mask must be a Signal with the same "
                                 "navigation_dimension as the current signal.")

    def estimate_shift1D(self,
                         start=None,
                         end=None,
                         reference_indices=None,
                         max_shift=None,
                         interpolate=True,
                         number_of_interpolation_points=5,
                         mask=None,
                         show_progressbar=None):
        """Estimate the shifts in the current signal axis using
         cross-correlation.

        This method can only estimate the shift by comparing
        unidimensional features that should not change the position in
        the signal axis. To decrease the memory usage, the time of
        computation and the accuracy of the results it is convenient to
        select the feature of interest providing sensible values for
        `start` and `end`. By default interpolation is used to obtain
        subpixel precision.

        Parameters
        ----------
        start, end : {int | float | None}
            The limits of the interval. If int they are taken as the
            axis index. If float they are taken as the axis value.
        reference_indices : tuple of ints or None
            Defines the coordinates of the spectrum that will be used
            as eference. If None the spectrum at the current
            coordinates is used for this purpose.
        max_shift : int
            "Saturation limit" for the shift.
        interpolate : bool
            If True, interpolation is used to provide sub-pixel
            accuracy.
        number_of_interpolation_points : int
            Number of interpolation points. Warning: making this number
            too big can saturate the memory
        mask : Signal of bool data type.
            It must have signal_dimension = 0 and navigation_shape equal to the
            current signal. Where mask is True the shift is not computed
            and set to nan.
        show_progressbar : None or bool
            If True, display a progress bar. If None the default is set in
            `preferences`.

        Returns
        -------
        An array with the result of the estimation in the axis units.

        Raises
        ------
        SignalDimensionError if the signal dimension is not 1.

        """
        if show_progressbar is None:
            show_progressbar = preferences.General.show_progressbar
        self._check_signal_dimension_equals_one()
        ip = number_of_interpolation_points + 1
        axis = self.axes_manager.signal_axes[0]
        self._check_navigation_mask(mask)
        if reference_indices is None:
            reference_indices = self.axes_manager.indices

        i1, i2 = axis._get_index(start), axis._get_index(end)
        shift_array = np.zeros(self.axes_manager._navigation_shape_in_array,
                               dtype=float)
        ref = self.inav[reference_indices].data[i1:i2]
        if interpolate is True:
            ref = spectrum_tools.interpolate1D(ip, ref)
        pbar = progressbar(
            maxval=self.axes_manager.navigation_size,
            disabled=not show_progressbar)
        for i, (dat, indices) in enumerate(zip(
                self._iterate_signal(),
                self.axes_manager._array_indices_generator())):
            if mask is not None and bool(mask.data[indices]) is True:
                shift_array[indices] = np.nan
            else:
                dat = dat[i1:i2]
                if interpolate is True:
                    dat = spectrum_tools.interpolate1D(ip, dat)
                shift_array[indices] = np.argmax(
                    np.correlate(ref, dat, 'full')) - len(ref) + 1
            pbar.update(i + 1)
        pbar.finish()

        if max_shift is not None:
            if interpolate is True:
                max_shift *= ip
            shift_array.clip(-max_shift, max_shift)
        if interpolate is True:
            shift_array /= ip
        shift_array *= axis.scale
        return shift_array

    def align1D(self,
                start=None,
                end=None,
                reference_indices=None,
                max_shift=None,
                interpolate=True,
                number_of_interpolation_points=5,
                interpolation_method='linear',
                crop=True,
                expand=False,
                fill_value=np.nan,
                also_align=[],
                mask=None,
                show_progressbar=None):
        """Estimate the shifts in the signal axis using
        cross-correlation and use the estimation to align the data in place.

        This method can only estimate the shift by comparing
        unidimensional
        features that should not change the position.
        To decrease memory usage, time of computation and improve
        accuracy it is convenient to select the feature of interest
        setting the `start` and `end` keywords. By default interpolation is
        used to obtain subpixel precision.

        Parameters
        ----------
        start, end : {int | float | None}
            The limits of the interval. If int they are taken as the
            axis index. If float they are taken as the axis value.
        reference_indices : tuple of ints or None
            Defines the coordinates of the spectrum that will be used
            as eference. If None the spectrum at the current
            coordinates is used for this purpose.
        max_shift : int
            "Saturation limit" for the shift.
        interpolate : bool
            If True, interpolation is used to provide sub-pixel
            accuracy.
        number_of_interpolation_points : int
            Number of interpolation points. Warning: making this number
            too big can saturate the memory
        interpolation_method : str or int
            Specifies the kind of interpolation as a string ('linear',
            'nearest', 'zero', 'slinear', 'quadratic, 'cubic') or as an
            integer specifying the order of the spline interpolator to
            use.
        crop : bool
            If True automatically crop the signal axis at both ends if
            needed.
        expand : bool
            If True, the data will be expanded to fit all data after alignment.
            Overrides `crop`.
        fill_value : float
            If crop is False fill the data outside of the original
            interval with the given value where needed.
        also_align : list of signals
            A list of Signal instances that has exactly the same
            dimensions
            as this one and that will be aligned using the shift map
            estimated using the this signal.
        mask : Signal of bool data type.
            It must have signal_dimension = 0 and navigation_shape equal to the
            current signal. Where mask is True the shift is not computed
            and set to nan.
        show_progressbar : None or bool
            If True, display a progress bar. If None the default is set in
            `preferences`.

        Returns
        -------
        An array with the result of the estimation. The shift will be

        Raises
        ------
        SignalDimensionError if the signal dimension is not 1.

        See also
        --------
        estimate_shift1D

        """
        if also_align is None:
            also_align = []
        self._check_signal_dimension_equals_one()
        shift_array = self.estimate_shift1D(
            start=start,
            end=end,
            reference_indices=reference_indices,
            max_shift=max_shift,
            interpolate=interpolate,
            number_of_interpolation_points=number_of_interpolation_points,
            mask=mask,
            show_progressbar=show_progressbar)
        for signal in also_align + [self]:
            signal.shift1D(shift_array=shift_array,
                           interpolation_method=interpolation_method,
                           crop=crop,
                           fill_value=fill_value,
                           expand=expand,
                           show_progressbar=show_progressbar)

    def integrate_in_range(self, signal_range='interactive'):
        """ Sums the spectrum over an energy range, giving the integrated
        area.

        The energy range can either be selected through a GUI or the command
        line.

        Parameters
        ----------
        signal_range : {a tuple of this form (l, r), "interactive"}
            l and r are the left and right limits of the range. They can be
            numbers or None, where None indicates the extremes of the interval.
            If l and r are floats the `signal_range` will be in axis units (for
            example eV). If l and r are integers the `signal_range` will be in
            index units. When `signal_range` is "interactive" (default) the
            range is selected using a GUI.

        Returns
        -------
        integrated_spectrum : Signal subclass

        See Also
        --------
        integrate_simpson

        Examples
        --------

        Using the GUI

        >>> s.integrate_in_range()

        Using the CLI

        >>> s_int = s.integrate_in_range(signal_range=(560,None))

        Selecting a range in the axis units, by specifying the
        signal range with floats.

        >>> s_int = s.integrate_in_range(signal_range=(560.,590.))

        Selecting a range using the index, by specifying the
        signal range with integers.

        >>> s_int = s.integrate_in_range(signal_range=(100,120))

        """

        if signal_range == 'interactive':
            self_copy = self.deepcopy()
            ia = IntegrateArea(self_copy, signal_range)
            ia.edit_traits()
            integrated_spectrum = self_copy
        else:
            integrated_spectrum = self._integrate_in_range_commandline(
                signal_range)
        return integrated_spectrum

    def _integrate_in_range_commandline(self, signal_range):
        e1 = signal_range[0]
        e2 = signal_range[1]
        integrated_spectrum = self.isig[e1:e2].integrate1D(-1)
        return integrated_spectrum

    @only_interactive
    def calibrate(self):
        """Calibrate the spectral dimension using a gui.

        It displays a window where the new calibration can be set by:
        * Setting the offset, units and scale directly
        * Selection a range by dragging the mouse on the spectrum figure
         and
        setting the new values for the given range limits

        Notes
        -----
        For this method to work the output_dimension must be 1. Set the
        view
        accordingly

        Raises
        ------
        SignalDimensionError if the signal dimension is not 1.

        """
        self._check_signal_dimension_equals_one()
        calibration = SpectrumCalibration(self)
        calibration.edit_traits()

    def smooth_savitzky_golay(self,
                              polynomial_order=None,
                              window_length=None,
                              differential_order=0):
        """Apply a Savitzky-Golay filter to the data in place.

        If `polynomial_order` or `window_length` or `differential_order` are
        None the method is run in interactive mode.

        Parameters
        ----------
        window_length : int
            The length of the filter window (i.e. the number of coefficients).
            `window_length` must be a positive odd integer.
        polynomial_order : int
            The order of the polynomial used to fit the samples.
            `polyorder` must be less than `window_length`.
        differential_order: int, optional
            The order of the derivative to compute.  This must be a
            nonnegative integer.  The default is 0, which means to filter
            the data without differentiating.

        Notes
        -----
        More information about the filter in `scipy.signal.savgol_filter`.

        """
        if not savgol_imported:
            raise ImportError("scipy >= 0.14 needs to be installed to use"
                              "this feature.")
        self._check_signal_dimension_equals_one()
        if (polynomial_order is not None and
                window_length is not None):
            axis = self.axes_manager.signal_axes[0]
            self.data = savgol_filter(
                x=self.data,
                window_length=window_length,
                polyorder=polynomial_order,
                deriv=differential_order,
                delta=axis.scale,
                axis=axis.index_in_array)
            self.events.data_changed.trigger(obj=self)
        else:
            # Interactive mode
            smoother = SmoothingSavitzkyGolay(self)
            smoother.differential_order = differential_order
            if polynomial_order is not None:
                smoother.polynomial_order = polynomial_order
            if window_length is not None:
                smoother.window_length = window_length
            smoother.edit_traits()

    def smooth_lowess(self,
                      smoothing_parameter=None,
                      number_of_iterations=None,
                      show_progressbar=None):
        """Lowess data smoothing in place.

        If `smoothing_parameter` or `number_of_iterations` are None the method
        is run in interactive mode.

        Parameters
        ----------
        smoothing_parameter: float or None
            Between 0 and 1. The fraction of the data used
            when estimating each y-value.
        number_of_iterations: int or None
            The number of residual-based reweightings
            to perform.
        show_progressbar : None or bool
            If True, display a progress bar. If None the default is set in
            `preferences`.

        Raises
        ------
        SignalDimensionError if the signal dimension is not 1.
        ImportError if statsmodels is not installed.

        Notes
        -----
        This method uses the lowess algorithm from statsmodels. statsmodels
        is required for this method.

        """
        if not statsmodels_installed:
            raise ImportError("statsmodels is not installed. This package is "
                              "required for this feature.")
        self._check_signal_dimension_equals_one()
        if smoothing_parameter is None or number_of_iterations is None:
            smoother = SmoothingLowess(self)
            if smoothing_parameter is not None:
                smoother.smoothing_parameter = smoothing_parameter
            if number_of_iterations is not None:
                smoother.number_of_iterations = number_of_iterations
            smoother.edit_traits()
        else:
            self.map(lowess,
                     exog=self.axes_manager[-1].axis,
                     frac=smoothing_parameter,
                     it=number_of_iterations,
                     is_sorted=True,
                     return_sorted=False,
                     show_progressbar=show_progressbar)

    def smooth_tv(self, smoothing_parameter=None, show_progressbar=None):
        """Total variation data smoothing in place.

        Parameters
        ----------
        smoothing_parameter: float or None
           Denoising weight relative to L2 minimization. If None the method
           is run in interactive mode.
        show_progressbar : None or bool
            If True, display a progress bar. If None the default is set in
            `preferences`.

        Raises
        ------
        SignalDimensionError if the signal dimension is not 1.

        """
        self._check_signal_dimension_equals_one()
        if smoothing_parameter is None:
            smoother = SmoothingTV(self)
            smoother.edit_traits()
        else:
            self.map(_tv_denoise_1d, weight=smoothing_parameter,
                     show_progressbar=show_progressbar)

    def filter_butterworth(self,
                           cutoff_frequency_ratio=None,
                           type='low',
                           order=2):
        """Butterworth filter in place.

        Raises
        ------
        SignalDimensionError if the signal dimension is not 1.

        """
        self._check_signal_dimension_equals_one()
        smoother = ButterworthFilter(self)
        if cutoff_frequency_ratio is not None:
            smoother.cutoff_frequency_ratio = cutoff_frequency_ratio
            smoother.apply()
        else:
            smoother.edit_traits()

    def _remove_background_cli(
            self, signal_range, background_estimator, estimate_background=True,
            show_progressbar=None):
        from hyperspy.models.model1D import Model1D
        model = Model1D(self)
        model.append(background_estimator)
        if estimate_background:
            background_estimator.estimate_parameters(
                self,
                signal_range[0],
                signal_range[1],
                only_current=False)
        else:
            model.set_signal_range(signal_range[0], signal_range[1])
            model.multifit(show_progressbar=show_progressbar)
        return self - model.as_signal(show_progressbar=show_progressbar)

    def remove_background(
            self,
            signal_range='interactive',
            background_type='PowerLaw',
            polynomial_order=2,
            estimate_background=True,
            show_progressbar=None):
        """Remove the background, either in place using a gui or returned as a new
        spectrum using the command line.

        Parameters
        ----------
        signal_range : tuple, optional
            If this argument is not specified, the signal range has to be
            selected using a GUI. And the original spectrum will be replaced.
            If tuple is given, the a spectrum will be returned.
        background_type : string
            The type of component which should be used to fit the background.
            Possible components: PowerLaw, Gaussian, Offset, Polynomial
            If Polynomial is used, the polynomial order can be specified
        polynomial_order : int, default 2
            Specify the polynomial order if a Polynomial background is used.
        estimate_background : bool
            If True, estimate the background. If False, the signal is fitted
            using a full model. This is slower compared to the estimation but
            possibly more accurate.
        show_progressbar : None or bool
            If True, display a progress bar. If None the default is set in
            `preferences`.

        Examples
        --------

        Using gui, replaces spectrum s

        >>>> s.remove_background()

        Using command line, returns a spectrum

        >>>> s = s.remove_background(signal_range=(400,450),
                                     background_type='PowerLaw')

        Using a full model to fit the background

        >>>> s = s.remove_background(signal_range=(400,450),
                                     estimate_background=False)

        Raises
        ------
        SignalDimensionError if the signal dimension is not 1.

        """
        self._check_signal_dimension_equals_one()
        if signal_range == 'interactive':
            br = BackgroundRemoval(self)
            br.edit_traits()
        else:
            if background_type == 'PowerLaw':
                background_estimator = components.PowerLaw()
            elif background_type == 'Gaussian':
                background_estimator = components.Gaussian()
            elif background_type == 'Offset':
                background_estimator = components.Offset()
            elif background_type == 'Polynomial':
                background_estimator = components.Polynomial(polynomial_order)
            else:
                raise ValueError(
                    "Background type: " +
                    background_type +
                    " not recognized")

            spectra = self._remove_background_cli(
                signal_range, background_estimator, estimate_background,
                show_progressbar=show_progressbar)
            return spectra

    @interactive_range_selector
    def crop_spectrum(self, left_value=None, right_value=None,):
        """Crop in place the spectral dimension.

        Parameters
        ----------
        left_value, righ_value: {int | float | None}
            If int the values are taken as indices. If float they are
            converted to indices using the spectral axis calibration.
            If left_value is None crops from the beginning of the axis.
            If right_value is None crops up to the end of the axis. If
            both are
            None the interactive cropping interface is activated
            enabling
            cropping the spectrum using a span selector in the signal
            plot.

        Raises
        ------
        SignalDimensionError if the signal dimension is not 1.

        """
        self._check_signal_dimension_equals_one()
        self.crop(
            axis=self.axes_manager.signal_axes[0].index_in_axes_manager,
            start=left_value, end=right_value)

    @auto_replot
    def gaussian_filter(self, FWHM):
        """Applies a Gaussian filter in the spectral dimension in place.

        Parameters
        ----------
        FWHM : float
            The Full Width at Half Maximum of the gaussian in the
            spectral axis units

        Raises
        ------
        ValueError if FWHM is equal or less than zero.

        SignalDimensionError if the signal dimension is not 1.

        """
        self._check_signal_dimension_equals_one()
        if FWHM <= 0:
            raise ValueError(
                "FWHM must be greater than zero")
        axis = self.axes_manager.signal_axes[0]
        FWHM *= 1 / axis.scale
        self.data = gaussian_filter1d(
            self.data,
            axis=axis.index_in_array,
            sigma=FWHM / 2.35482)
        self.events.data_changed.trigger(obj=self)

    @auto_replot
    def hanning_taper(self, side='both', channels=None, offset=0):
        """Apply a hanning taper to the data in place.

        Parameters
        ----------
        side : {'left', 'right', 'both'}
        channels : {None, int}
            The number of channels to taper. If None 5% of the total
            number of channels are tapered.
        offset : int

        Returns
        -------
        channels

        Raises
        ------
        SignalDimensionError if the signal dimension is not 1.

        """
        # TODO: generalize it
        self._check_signal_dimension_equals_one()
        if channels is None:
            channels = int(round(len(self()) * 0.02))
            if channels < 20:
                channels = 20
        dc = self.data
        if side == 'left' or side == 'both':
            dc[..., offset:channels + offset] *= (
                np.hanning(2 * channels)[:channels])
            dc[..., :offset] *= 0.
        if side == 'right' or side == 'both':
            if offset == 0:
                rl = None
            else:
                rl = -offset
            dc[..., -channels - offset:rl] *= (
                np.hanning(2 * channels)[-channels:])
            if offset != 0:
                dc[..., -offset:] *= 0.
        self.events.data_changed.trigger(obj=self)
        return channels

    def find_peaks1D_ohaver(self, xdim=None, slope_thresh=0, amp_thresh=None,
                            subchannel=True, medfilt_radius=5, maxpeakn=30000,
                            peakgroup=10):
        """Find peaks along a 1D line (peaks in spectrum/spectra).

        Function to locate the positive peaks in a noisy x-y data set.

        Detects peaks by looking for downward zero-crossings in the
        first derivative that exceed 'slope_thresh'.

        Returns an array containing position, height, and width of each
        peak.

        'slope_thresh' and 'amp_thresh', control sensitivity: higher
        values will
        neglect smaller features.


        peakgroup is the number of points around the top peak to search
        around

        Parameters
        ---------


        slope_thresh : float (optional)
                       1st derivative threshold to count the peak
                       default is set to 0.5
                       higher values will neglect smaller features.

        amp_thresh : float (optional)
                     intensity threshold above which
                     default is set to 10% of max(y)
                     higher values will neglect smaller features.

        medfilt_radius : int (optional)
                     median filter window to apply to smooth the data
                     (see scipy.signal.medfilt)
                     if 0, no filter will be applied.
                     default is set to 5

        peakgroup : int (optional)
                    number of points around the "top part" of the peak
                    default is set to 10

        maxpeakn : int (optional)
                   number of maximum detectable peaks
                   default is set to 5000

        subpix : bool (optional)
                 default is set to True

        Returns
        -------
        peaks : structured array of shape _navigation_shape_in_array in which
        each cell contains an array that contains as many structured arrays as
        peaks where found at that location and which fields: position, height,
        width, contains position, height, and width of each peak.

        Raises
        ------
        SignalDimensionError if the signal dimension is not 1.

        """
        # TODO: add scipy.signal.find_peaks_cwt
        self._check_signal_dimension_equals_one()
        axis = self.axes_manager.signal_axes[0].axis
        arr_shape = (self.axes_manager._navigation_shape_in_array
                     if self.axes_manager.navigation_size > 0
                     else [1, ])
        peaks = np.zeros(arr_shape, dtype=object)
        for y, indices in zip(self._iterate_signal(),
                              self.axes_manager._array_indices_generator()):
            peaks[indices] = find_peaks_ohaver(
                y,
                axis,
                slope_thresh=slope_thresh,
                amp_thresh=amp_thresh,
                medfilt_radius=medfilt_radius,
                maxpeakn=maxpeakn,
                peakgroup=peakgroup,
                subchannel=subchannel)
        return peaks

    def estimate_peak_width(self,
                            factor=0.5,
                            window=None,
                            return_interval=False,
                            show_progressbar=None):
        """Estimate the width of the highest intensity of peak
        of the spectra at a given fraction of its maximum.

        It can be used with asymmetric peaks. For accurate results any
        background must be previously substracted.
        The estimation is performed by interpolation using cubic splines.

        Parameters
        ----------
        factor : 0 < float < 1
            The default, 0.5, estimates the FWHM.
        window : None, float
            The size of the window centred at the peak maximum
            used to perform the estimation.
            The window size must be chosen with care: if it is narrower
            than the width of the peak at some positions or if it is
            so wide that it includes other more intense peaks this
            method cannot compute the width and a NaN is stored instead.
        return_interval: bool
            If True, returns 2 extra signals with the positions of the
            desired height fraction at the left and right of the
            peak.
        show_progressbar : None or bool
            If True, display a progress bar. If None the default is set in
            `preferences`.

        Returns
        -------
        width or [width, left, right], depending on the value of
        `return_interval`.

        """
        if show_progressbar is None:
            show_progressbar = preferences.General.show_progressbar
        self._check_signal_dimension_equals_one()
        if not 0 < factor < 1:
            raise ValueError("factor must be between 0 and 1.")

        left, right = (self._get_navigation_signal(),
                       self._get_navigation_signal())
        # The signals must be of dtype float to contain np.nan
        left.change_dtype('float')
        right.change_dtype('float')
        axis = self.axes_manager.signal_axes[0]
        x = axis.axis
        maxval = self.axes_manager.navigation_size
        if maxval > 0:
            pbar = progressbar(maxval=maxval,
                               disabled=not show_progressbar)
        for i, spectrum in enumerate(self):
            if window is not None:
                vmax = axis.index2value(spectrum.data.argmax())
                spectrum = spectrum.isig[vmax - window / 2.:vmax + window / 2.]
                x = spectrum.axes_manager[0].axis
            spline = scipy.interpolate.UnivariateSpline(
                x,
                spectrum.data - factor * spectrum.data.max(),
                s=0)
            roots = spline.roots()
            if len(roots) == 2:
                left.isig[self.axes_manager.indices] = roots[0]
                right.isig[self.axes_manager.indices] = roots[1]
            else:
                left.isig[self.axes_manager.indices] = np.nan
                right.isig[self.axes_manager.indices] = np.nan
            if maxval > 0:
                pbar.update(i)
        if maxval > 0:
            pbar.finish()
        width = right - left
        if factor == 0.5:
            width.metadata.General.title = (
                self.metadata.General.title + " FWHM")
            left.metadata.General.title = (
                self.metadata.General.title + " FWHM left position")

            right.metadata.General.title = (
                self.metadata.General.title + " FWHM right position")
        else:
            width.metadata.General.title = (
                self.metadata.General.title +
                " full-width at %.1f maximum" % factor)
            left.metadata.General.title = (
                self.metadata.General.title +
                " full-width at %.1f maximum left position" % factor)
            right.metadata.General.title = (
                self.metadata.General.title +
                " full-width at %.1f maximum right position" % factor)
        if return_interval is True:
            return [width, left, right]
        else:
            return width


class MVATools(object):
    # TODO: All of the plotting methods here should move to drawing

    def _plot_factors_or_pchars(self, factors, comp_ids=None,
                                calibrate=True, avg_char=False,
                                same_window=None, comp_label='PC',
                                img_data=None,
                                plot_shifts=True, plot_char=4,
                                cmap=plt.cm.gray, quiver_color='white',
                                vector_scale=1,
                                per_row=3, ax=None):
        """Plot components from PCA or ICA, or peak characteristics

        Parameters
        ----------

        comp_ids : None, int, or list of ints
            if None, returns maps of all components.
            if int, returns maps of components with ids from 0 to given
            int.
            if list of ints, returns maps of components with ids in
            given list.
        calibrate : bool
            if True, plots are calibrated according to the data in the
            axes
            manager.
        same_window : bool
            if True, plots each factor to the same window.  They are
            not scaled.
        comp_label : string, the label that is either the plot title
        (if plotting in
            separate windows) or the label in the legend (if plotting
            in the
            same window)
        cmap : a matplotlib colormap
            The colormap used for factor images or
            any peak characteristic scatter map
            overlay.

        Parameters only valid for peak characteristics (or pk char factors):
        --------------------------------------------------------------------

        img_data - 2D numpy array,
            The array to overlay peak characteristics onto.  If None,
            defaults to the average image of your stack.

        plot_shifts - bool, default is True
            If true, plots a quiver (arrow) plot showing the shifts for
            each
            peak present in the component being plotted.

        plot_char - None or int
            If int, the id of the characteristic to plot as the colored
            scatter plot.
            Possible components are:
               4: peak height
               5: peak orientation
               6: peak eccentricity

       quiver_color : any color recognized by matplotlib
           Determines the color of vectors drawn for
           plotting peak shifts.

       vector_scale : integer or None
           Scales the quiver plot arrows.  The vector
           is defined as one data unit along the X axis.
           If shifts are small, set vector_scale so
           that when they are multiplied by vector_scale,
           they are on the scale of the image plot.
           If None, uses matplotlib's autoscaling.

        """
        if same_window is None:
            same_window = preferences.MachineLearning.same_window
        if comp_ids is None:
            comp_ids = xrange(factors.shape[1])

        elif not hasattr(comp_ids, '__iter__'):
            comp_ids = xrange(comp_ids)

        n = len(comp_ids)
        if same_window:
            rows = int(np.ceil(n / float(per_row)))

        fig_list = []

        if n < per_row:
            per_row = n

        if same_window and self.axes_manager.signal_dimension == 2:
            f = plt.figure(figsize=(4 * per_row, 3 * rows))
        else:
            f = plt.figure()
        for i in xrange(len(comp_ids)):
            if self.axes_manager.signal_dimension == 1:
                if same_window:
                    ax = plt.gca()
                else:
                    if i > 0:
                        f = plt.figure()
                    ax = f.add_subplot(111)
                ax = sigdraw._plot_1D_component(
                    factors=factors,
                    idx=comp_ids[i],
                    axes_manager=self.axes_manager,
                    ax=ax,
                    calibrate=calibrate,
                    comp_label=comp_label,
                    same_window=same_window)
                if same_window:
                    plt.legend(ncol=factors.shape[1] // 2, loc='best')
            elif self.axes_manager.signal_dimension == 2:
                if same_window:
                    ax = f.add_subplot(rows, per_row, i + 1)
                else:
                    if i > 0:
                        f = plt.figure()
                    ax = f.add_subplot(111)

                sigdraw._plot_2D_component(factors=factors,
                                           idx=comp_ids[i],
                                           axes_manager=self.axes_manager,
                                           calibrate=calibrate, ax=ax,
                                           cmap=cmap, comp_label=comp_label)
            if not same_window:
                fig_list.append(f)
        try:
            plt.tight_layout()
        except:
            pass
        if not same_window:
            return fig_list
        else:
            return f

    def _plot_loadings(self, loadings, comp_ids=None, calibrate=True,
                       same_window=None, comp_label=None,
                       with_factors=False, factors=None,
                       cmap=plt.cm.gray, no_nans=False, per_row=3):
        if same_window is None:
            same_window = preferences.MachineLearning.same_window
        if comp_ids is None:
            comp_ids = xrange(loadings.shape[0])

        elif not hasattr(comp_ids, '__iter__'):
            comp_ids = xrange(comp_ids)

        n = len(comp_ids)
        if same_window:
            rows = int(np.ceil(n / float(per_row)))

        fig_list = []

        if n < per_row:
            per_row = n

        if same_window and self.axes_manager.signal_dimension == 2:
            f = plt.figure(figsize=(4 * per_row, 3 * rows))
        else:
            f = plt.figure()

        for i in xrange(n):
            if self.axes_manager.navigation_dimension == 1:
                if same_window:
                    ax = plt.gca()
                else:
                    if i > 0:
                        f = plt.figure()
                    ax = f.add_subplot(111)
            elif self.axes_manager.navigation_dimension == 2:
                if same_window:
                    ax = f.add_subplot(rows, per_row, i + 1)
                else:
                    if i > 0:
                        f = plt.figure()
                    ax = f.add_subplot(111)
            sigdraw._plot_loading(
                loadings, idx=comp_ids[i], axes_manager=self.axes_manager,
                no_nans=no_nans, calibrate=calibrate, cmap=cmap,
                comp_label=comp_label, ax=ax, same_window=same_window)
            if not same_window:
                fig_list.append(f)
        try:
            plt.tight_layout()
        except:
            pass
        if not same_window:
            if with_factors:
                return fig_list, self._plot_factors_or_pchars(
                    factors, comp_ids=comp_ids, calibrate=calibrate,
                    same_window=same_window, comp_label=comp_label,
                    per_row=per_row)
            else:
                return fig_list
        else:
            if self.axes_manager.navigation_dimension == 1:
                plt.legend(ncol=loadings.shape[0] // 2, loc='best')
                animate_legend()
            if with_factors:
                return f, self._plot_factors_or_pchars(factors,
                                                       comp_ids=comp_ids,
                                                       calibrate=calibrate,
                                                       same_window=same_window,
                                                       comp_label=comp_label,
                                                       per_row=per_row)
            else:
                return f

    def _export_factors(self,
                        factors,
                        folder=None,
                        comp_ids=None,
                        multiple_files=None,
                        save_figures=False,
                        save_figures_format='png',
                        factor_prefix=None,
                        factor_format=None,
                        comp_label=None,
                        cmap=plt.cm.gray,
                        plot_shifts=True,
                        plot_char=4,
                        img_data=None,
                        same_window=False,
                        calibrate=True,
                        quiver_color='white',
                        vector_scale=1,
                        no_nans=True, per_row=3):

        from hyperspy._signals.image import Image
        from hyperspy._signals.spectrum import Spectrum

        if multiple_files is None:
            multiple_files = preferences.MachineLearning.multiple_files

        if factor_format is None:
            factor_format = preferences.MachineLearning.\
                export_factors_default_file_format

        # Select the desired factors
        if comp_ids is None:
            comp_ids = xrange(factors.shape[1])
        elif not hasattr(comp_ids, '__iter__'):
            comp_ids = range(comp_ids)
        mask = np.zeros(factors.shape[1], dtype=np.bool)
        for idx in comp_ids:
            mask[idx] = 1
        factors = factors[:, mask]

        if save_figures is True:
            plt.ioff()
            fac_plots = self._plot_factors_or_pchars(factors,
                                                     comp_ids=comp_ids,
                                                     same_window=same_window,
                                                     comp_label=comp_label,
                                                     img_data=img_data,
                                                     plot_shifts=plot_shifts,
                                                     plot_char=plot_char,
                                                     cmap=cmap,
                                                     per_row=per_row,
                                                     quiver_color=quiver_color,
                                                     vector_scale=vector_scale)
            for idx in xrange(len(comp_ids)):
                filename = '%s_%02i.%s' % (factor_prefix, comp_ids[idx],
                                           save_figures_format)
                if folder is not None:
                    filename = os.path.join(folder, filename)
                ensure_directory(filename)
                _args = {'dpi': 600,
                         'format': save_figures_format}
                fac_plots[idx].savefig(filename, **_args)
            plt.ion()

        elif multiple_files is False:
            if self.axes_manager.signal_dimension == 2:
                # factor images
                axes_dicts = []
                axes = self.axes_manager.signal_axes[::-1]
                shape = (axes[1].size, axes[0].size)
                factor_data = np.rollaxis(
                    factors.reshape((shape[0], shape[1], -1)), 2)
                axes_dicts.append(axes[0].get_axis_dictionary())
                axes_dicts.append(axes[1].get_axis_dictionary())
                axes_dicts.append({'name': 'factor_index',
                                   'scale': 1.,
                                   'offset': 0.,
                                   'size': int(factors.shape[1]),
                                   'units': 'factor',
                                   'index_in_array': 0, })
                s = Image(factor_data,
                          axes=axes_dicts,
                          metadata={
                              'General': {'title': '%s from %s' % (
                                  factor_prefix,
                                  self.metadata.General.title),
                              }})
            elif self.axes_manager.signal_dimension == 1:
                axes = [self.axes_manager.signal_axes[0].get_axis_dictionary(),
                        {'name': 'factor_index',
                         'scale': 1.,
                         'offset': 0.,
                         'size': int(factors.shape[1]),
                         'units': 'factor',
                         'index_in_array': 0,
                         }]
                axes[0]['index_in_array'] = 1
                s = Spectrum(
                    factors.T, axes=axes, metadata={
                        "General": {
                            'title': '%s from %s' %
                            (factor_prefix, self.metadata.General.title), }})
            filename = '%ss.%s' % (factor_prefix, factor_format)
            if folder is not None:
                filename = os.path.join(folder, filename)
            s.save(filename)
        else:  # Separate files
            if self.axes_manager.signal_dimension == 1:

                axis_dict = self.axes_manager.signal_axes[0].\
                    get_axis_dictionary()
                axis_dict['index_in_array'] = 0
                for dim, index in zip(comp_ids, range(len(comp_ids))):
                    s = Spectrum(factors[:, index],
                                 axes=[axis_dict, ],
                                 metadata={
                                     "General": {'title': '%s from %s' % (
                                         factor_prefix,
                                         self.metadata.General.title),
                                     }})
                    filename = '%s-%i.%s' % (factor_prefix,
                                             dim,
                                             factor_format)
                    if folder is not None:
                        filename = os.path.join(folder, filename)
                    s.save(filename)

            if self.axes_manager.signal_dimension == 2:
                axes = self.axes_manager.signal_axes
                axes_dicts = [axes[0].get_axis_dictionary(),
                              axes[1].get_axis_dictionary()]
                axes_dicts[0]['index_in_array'] = 0
                axes_dicts[1]['index_in_array'] = 1

                factor_data = factors.reshape(
                    self.axes_manager._signal_shape_in_array + [-1, ])

                for dim, index in zip(comp_ids, range(len(comp_ids))):
                    im = Image(factor_data[..., index],
                               axes=axes_dicts,
                               metadata={
                                   "General": {'title': '%s from %s' % (
                                       factor_prefix,
                                       self.metadata.General.title),
                                   }})
                    filename = '%s-%i.%s' % (factor_prefix,
                                             dim,
                                             factor_format)
                    if folder is not None:
                        filename = os.path.join(folder, filename)
                    im.save(filename)

    def _export_loadings(self,
                         loadings,
                         folder=None,
                         comp_ids=None,
                         multiple_files=None,
                         loading_prefix=None,
                         loading_format=None,
                         save_figures_format='png',
                         comp_label=None,
                         cmap=plt.cm.gray,
                         save_figures=False,
                         same_window=False,
                         calibrate=True,
                         no_nans=True,
                         per_row=3):

        from hyperspy._signals.image import Image
        from hyperspy._signals.spectrum import Spectrum

        if multiple_files is None:
            multiple_files = preferences.MachineLearning.multiple_files

        if loading_format is None:
            loading_format = preferences.MachineLearning.\
                export_loadings_default_file_format

        if comp_ids is None:
            comp_ids = range(loadings.shape[0])
        elif not hasattr(comp_ids, '__iter__'):
            comp_ids = range(comp_ids)
        mask = np.zeros(loadings.shape[0], dtype=np.bool)
        for idx in comp_ids:
            mask[idx] = 1
        loadings = loadings[mask]

        if save_figures is True:
            plt.ioff()
            sc_plots = self._plot_loadings(loadings, comp_ids=comp_ids,
                                           calibrate=calibrate,
                                           same_window=same_window,
                                           comp_label=comp_label,
                                           cmap=cmap, no_nans=no_nans,
                                           per_row=per_row)
            for idx in xrange(len(comp_ids)):
                filename = '%s_%02i.%s' % (loading_prefix, comp_ids[idx],
                                           save_figures_format)
                if folder is not None:
                    filename = os.path.join(folder, filename)
                ensure_directory(filename)
                _args = {'dpi': 600,
                         'format': save_figures_format}
                sc_plots[idx].savefig(filename, **_args)
            plt.ion()
        elif multiple_files is False:
            if self.axes_manager.navigation_dimension == 2:
                axes_dicts = []
                axes = self.axes_manager.navigation_axes[::-1]
                shape = (axes[1].size, axes[0].size)
                loading_data = loadings.reshape((-1, shape[0], shape[1]))
                axes_dicts.append(axes[0].get_axis_dictionary())
                axes_dicts[0]['index_in_array'] = 1
                axes_dicts.append(axes[1].get_axis_dictionary())
                axes_dicts[1]['index_in_array'] = 2
                axes_dicts.append({'name': 'loading_index',
                                   'scale': 1.,
                                   'offset': 0.,
                                   'size': int(loadings.shape[0]),
                                   'units': 'factor',
                                   'index_in_array': 0, })
                s = Image(loading_data,
                          axes=axes_dicts,
                          metadata={
                              "General": {'title': '%s from %s' % (
                                  loading_prefix,
                                  self.metadata.General.title),
                              }})
            elif self.axes_manager.navigation_dimension == 1:
                cal_axis = self.axes_manager.navigation_axes[0].\
                    get_axis_dictionary()
                cal_axis['index_in_array'] = 1
                axes = [{'name': 'loading_index',
                         'scale': 1.,
                         'offset': 0.,
                         'size': int(loadings.shape[0]),
                         'units': 'comp_id',
                         'index_in_array': 0, },
                        cal_axis]
                s = Image(loadings,
                          axes=axes,
                          metadata={
                              "General": {'title': '%s from %s' % (
                                  loading_prefix,
                                  self.metadata.General.title),
                              }})
            filename = '%ss.%s' % (loading_prefix, loading_format)
            if folder is not None:
                filename = os.path.join(folder, filename)
            s.save(filename)
        else:  # Separate files
            if self.axes_manager.navigation_dimension == 1:
                axis_dict = self.axes_manager.navigation_axes[0].\
                    get_axis_dictionary()
                axis_dict['index_in_array'] = 0
                for dim, index in zip(comp_ids, range(len(comp_ids))):
                    s = Spectrum(loadings[index],
                                 axes=[axis_dict, ])
                    filename = '%s-%i.%s' % (loading_prefix,
                                             dim,
                                             loading_format)
                    if folder is not None:
                        filename = os.path.join(folder, filename)
                    s.save(filename)
            elif self.axes_manager.navigation_dimension == 2:
                axes_dicts = []
                axes = self.axes_manager.navigation_axes[::-1]
                shape = (axes[0].size, axes[1].size)
                loading_data = loadings.reshape((-1, shape[0], shape[1]))
                axes_dicts.append(axes[0].get_axis_dictionary())
                axes_dicts[0]['index_in_array'] = 0
                axes_dicts.append(axes[1].get_axis_dictionary())
                axes_dicts[1]['index_in_array'] = 1
                for dim, index in zip(comp_ids, range(len(comp_ids))):
                    s = Image(loading_data[index, ...],
                              axes=axes_dicts,
                              metadata={
                                  "General": {'title': '%s from %s' % (
                                      loading_prefix,
                                      self.metadata.General.title),
                                  }})
                    filename = '%s-%i.%s' % (loading_prefix,
                                             dim,
                                             loading_format)
                    if folder is not None:
                        filename = os.path.join(folder, filename)
                    s.save(filename)

    def plot_decomposition_factors(self,
                                   comp_ids=None,
                                   calibrate=True,
                                   same_window=None,
                                   comp_label='Decomposition factor',
                                   per_row=3):
        """Plot factors from a decomposition.

        Parameters
        ----------

        comp_ids : None, int, or list of ints
            if None, returns maps of all components.
            if int, returns maps of components with ids from 0 to given
            int.
            if list of ints, returns maps of components with ids in
            given list.

        calibrate : bool
            if True, calibrates plots where calibration is available
            from
            the axes_manager.  If False, plots are in pixels/channels.

        same_window : bool
            if True, plots each factor to the same window.  They are
            not scaled.

        comp_label : string, the label that is either the plot title
        (if plotting in
            separate windows) or the label in the legend (if plotting
            in the
            same window)

        cmap : The colormap used for the factor image, or for peak
            characteristics, the colormap used for the scatter plot of
            some peak characteristic.

        per_row : int, the number of plots in each row, when the
        same_window
            parameter is True.

        See Also
        --------
        plot_decomposition_loadings, plot_decomposition_results.

        """
        if self.axes_manager.signal_dimension > 2:
            raise NotImplementedError("This method cannot plot factors of "
                                      "signals of dimension higher than 2."
                                      "You can use "
                                      "`plot_decomposition_results` instead.")
        if same_window is None:
            same_window = preferences.MachineLearning.same_window
        factors = self.learning_results.factors
        if comp_ids is None:
            comp_ids = self.learning_results.output_dimension

        return self._plot_factors_or_pchars(factors,
                                            comp_ids=comp_ids,
                                            calibrate=calibrate,
                                            same_window=same_window,
                                            comp_label=comp_label,
                                            per_row=per_row)

    def plot_bss_factors(self, comp_ids=None, calibrate=True,
                         same_window=None, comp_label='BSS factor',
                         per_row=3):
        """Plot factors from blind source separation results.

        Parameters
        ----------

        comp_ids : None, int, or list of ints
            if None, returns maps of all components.
            if int, returns maps of components with ids from 0 to
            given int.
            if list of ints, returns maps of components with ids in
            given list.

        calibrate : bool
            if True, calibrates plots where calibration is available
            from
            the axes_manager.  If False, plots are in pixels/channels.

        same_window : bool
            if True, plots each factor to the same window.  They are
            not scaled.

        comp_label : string, the label that is either the plot title
        (if plotting in
            separate windows) or the label in the legend (if plotting
            in the
            same window)

        cmap : The colormap used for the factor image, or for peak
            characteristics, the colormap used for the scatter plot of
            some peak characteristic.

        per_row : int, the number of plots in each row, when the
        same_window
            parameter is True.

        See Also
        --------
        plot_bss_loadings, plot_bss_results.

        """
        if self.axes_manager.signal_dimension > 2:
            raise NotImplementedError("This method cannot plot factors of "
                                      "signals of dimension higher than 2."
                                      "You can use "
                                      "`plot_decomposition_results` instead.")

        if same_window is None:
            same_window = preferences.MachineLearning.same_window
        factors = self.learning_results.bss_factors
        return self._plot_factors_or_pchars(factors,
                                            comp_ids=comp_ids,
                                            calibrate=calibrate,
                                            same_window=same_window,
                                            comp_label=comp_label,
                                            per_row=per_row)

    def plot_decomposition_loadings(self,
                                    comp_ids=None,
                                    calibrate=True,
                                    same_window=None,
                                    comp_label='Decomposition loading',
                                    with_factors=False,
                                    cmap=plt.cm.gray,
                                    no_nans=False,
                                    per_row=3):
        """Plot loadings from PCA.

        Parameters
        ----------

        comp_ids : None, int, or list of ints
            if None, returns maps of all components.
            if int, returns maps of components with ids from 0 to
            given int.
            if list of ints, returns maps of components with ids in
            given list.

        calibrate : bool
            if True, calibrates plots where calibration is available
            from
            the axes_manager.  If False, plots are in pixels/channels.

        same_window : bool
            if True, plots each factor to the same window.  They are
            not scaled.

        comp_label : string,
            The label that is either the plot title (if plotting in
            separate windows) or the label in the legend (if plotting
            in the same window). In this case, each loading line can be
            toggled on and off by clicking on the legended line.

        with_factors : bool
            If True, also returns figure(s) with the factors for the
            given comp_ids.

        cmap : matplotlib colormap
            The colormap used for the factor image, or for peak
            characteristics, the colormap used for the scatter plot of
            some peak characteristic.

        no_nans : bool
            If True, removes NaN's from the loading plots.

        per_row : int
            the number of plots in each row, when the same_window
            parameter is True.

        See Also
        --------
        plot_decomposition_factors, plot_decomposition_results.

        """
        if self.axes_manager.navigation_dimension > 2:
            raise NotImplementedError("This method cannot plot loadings of "
                                      "dimension higher than 2."
                                      "You can use "
                                      "`plot_decomposition_results` instead.")
        if same_window is None:
            same_window = preferences.MachineLearning.same_window
        loadings = self.learning_results.loadings.T
        if with_factors:
            factors = self.learning_results.factors
        else:
            factors = None

        if comp_ids is None:
            comp_ids = self.learning_results.output_dimension
        return self._plot_loadings(
            loadings,
            comp_ids=comp_ids,
            with_factors=with_factors,
            factors=factors,
            same_window=same_window,
            comp_label=comp_label,
            cmap=cmap,
            no_nans=no_nans,
            per_row=per_row)

    def plot_bss_loadings(self, comp_ids=None, calibrate=True,
                          same_window=None, comp_label='BSS loading',
                          with_factors=False, cmap=plt.cm.gray,
                          no_nans=False, per_row=3):
        """Plot loadings from ICA

        Parameters
        ----------

        comp_ids : None, int, or list of ints
            if None, returns maps of all components.
            if int, returns maps of components with ids from 0 to
            given int.
            if list of ints, returns maps of components with ids in
            given list.

        calibrate : bool
            if True, calibrates plots where calibration is available
            from
            the axes_manager.  If False, plots are in pixels/channels.

        same_window : bool
            if True, plots each factor to the same window.  They are
            not scaled.

        comp_label : string,
            The label that is either the plot title (if plotting in
            separate windows) or the label in the legend (if plotting
            in the same window). In this case, each loading line can be
            toggled on and off by clicking on the legended line.

        with_factors : bool
            If True, also returns figure(s) with the factors for the
            given comp_ids.

        cmap : matplotlib colormap
            The colormap used for the factor image, or for peak
            characteristics, the colormap used for the scatter plot of
            some peak characteristic.

        no_nans : bool
            If True, removes NaN's from the loading plots.

        per_row : int
            the number of plots in each row, when the same_window
            parameter is True.

        See Also
        --------
        plot_bss_factors, plot_bss_results.

        """
        if self.axes_manager.navigation_dimension > 2:
            raise NotImplementedError("This method cannot plot loadings of "
                                      "dimension higher than 2."
                                      "You can use "
                                      "`plot_bss_results` instead.")
        if same_window is None:
            same_window = preferences.MachineLearning.same_window
        loadings = self.learning_results.bss_loadings.T
        if with_factors:
            factors = self.learning_results.bss_factors
        else:
            factors = None
        return self._plot_loadings(
            loadings,
            comp_ids=comp_ids,
            with_factors=with_factors,
            factors=factors,
            same_window=same_window,
            comp_label=comp_label,
            cmap=cmap,
            no_nans=no_nans,
            per_row=per_row)

    def export_decomposition_results(self, comp_ids=None,
                                     folder=None,
                                     calibrate=True,
                                     factor_prefix='factor',
                                     factor_format=None,
                                     loading_prefix='loading',
                                     loading_format=None,
                                     comp_label=None,
                                     cmap=plt.cm.gray,
                                     same_window=False,
                                     multiple_files=None,
                                     no_nans=True,
                                     per_row=3,
                                     save_figures=False,
                                     save_figures_format='png'):
        """Export results from a decomposition to any of the supported
        formats.

        Parameters
        ----------
        comp_ids : None, int, or list of ints
            if None, returns all components/loadings.
            if int, returns components/loadings with ids from 0 to
            given int.
            if list of ints, returns components/loadings with ids in
            given list.
        folder : str or None
            The path to the folder where the file will be saved.
            If `None` the
            current folder is used by default.
        factor_prefix : string
            The prefix that any exported filenames for
            factors/components
            begin with
        factor_format : string
            The extension of the format that you wish to save to.
        loading_prefix : string
            The prefix that any exported filenames for
            factors/components
            begin with
        loading_format : string
            The extension of the format that you wish to save to.
            Determines
            the kind of output.
                - For image formats (tif, png, jpg, etc.), plots are
                created
                  using the plotting flags as below, and saved at
                  600 dpi.
                  One plot per loading is saved.
                - For multidimensional formats (rpl, hdf5), arrays are
                saved
                  in single files.  All loadings are contained in the
                  one
                  file.
                - For spectral formats (msa), each loading is saved to a
                  separate file.
        multiple_files : Bool
            If True, on exporting a file per factor and per loading will
             be
            created. Otherwise only two files will be created, one for
            the
            factors and another for the loadings. The default value can
            be
            chosen in the preferences.
        save_figures : Bool
            If True the same figures that are obtained when using the
            plot
            methods will be saved with 600 dpi resolution

        Plotting options (for save_figures = True ONLY)
        ----------------------------------------------

        calibrate : bool
            if True, calibrates plots where calibration is available
            from
            the axes_manager.  If False, plots are in pixels/channels.
        same_window : bool
            if True, plots each factor to the same window.
        comp_label : string, the label that is either the plot title
            (if plotting in separate windows) or the label in the legend
            (if plotting in the same window)
        cmap : The colormap used for the factor image, or for peak
            characteristics, the colormap used for the scatter plot of
            some peak characteristic.
        per_row : int, the number of plots in each row, when the
        same_window
            parameter is True.
        save_figures_format : str
            The image format extension.

        See Also
        --------
        get_decomposition_factors,
        get_decomposition_loadings.

        """

        factors = self.learning_results.factors
        loadings = self.learning_results.loadings.T
        self._export_factors(
            factors,
            folder=folder,
            comp_ids=comp_ids,
            calibrate=calibrate,
            multiple_files=multiple_files,
            factor_prefix=factor_prefix,
            factor_format=factor_format,
            comp_label=comp_label,
            save_figures=save_figures,
            cmap=cmap,
            no_nans=no_nans,
            same_window=same_window,
            per_row=per_row,
            save_figures_format=save_figures_format)
        self._export_loadings(
            loadings,
            comp_ids=comp_ids, folder=folder,
            calibrate=calibrate,
            multiple_files=multiple_files,
            loading_prefix=loading_prefix,
            loading_format=loading_format,
            comp_label=comp_label,
            cmap=cmap,
            save_figures=save_figures,
            same_window=same_window,
            no_nans=no_nans,
            per_row=per_row)

    def export_bss_results(self,
                           comp_ids=None,
                           folder=None,
                           calibrate=True,
                           multiple_files=None,
                           save_figures=False,
                           factor_prefix='bss_factor',
                           factor_format=None,
                           loading_prefix='bss_loading',
                           loading_format=None,
                           comp_label=None, cmap=plt.cm.gray,
                           same_window=False,
                           no_nans=True,
                           per_row=3,
                           save_figures_format='png'):
        """Export results from ICA to any of the supported formats.

        Parameters
        ----------
        comp_ids : None, int, or list of ints
            if None, returns all components/loadings.
            if int, returns components/loadings with ids from 0 to given
             int.
            if list of ints, returns components/loadings with ids in
            iven list.
        folder : str or None
            The path to the folder where the file will be saved. If
            `None` the
            current folder is used by default.
        factor_prefix : string
            The prefix that any exported filenames for
            factors/components
            begin with
        factor_format : string
            The extension of the format that you wish to save to.
            Determines
            the kind of output.
                - For image formats (tif, png, jpg, etc.), plots are
                created
                  using the plotting flags as below, and saved at
                  600 dpi.
                  One plot per factor is saved.
                - For multidimensional formats (rpl, hdf5), arrays are
                saved
                  in single files.  All factors are contained in the one
                  file.
                - For spectral formats (msa), each factor is saved to a
                  separate file.

        loading_prefix : string
            The prefix that any exported filenames for
            factors/components
            begin with
        loading_format : string
            The extension of the format that you wish to save to.
        multiple_files : Bool
            If True, on exporting a file per factor and per loading
            will be
            created. Otherwise only two files will be created, one
            for the
            factors and another for the loadings. The default value
            can be
            chosen in the preferences.
        save_figures : Bool
            If True the same figures that are obtained when using the
            plot
            methods will be saved with 600 dpi resolution

        Plotting options (for save_figures = True ONLY)
        ----------------------------------------------
        calibrate : bool
            if True, calibrates plots where calibration is available
            from
            the axes_manager.  If False, plots are in pixels/channels.
        same_window : bool
            if True, plots each factor to the same window.
        comp_label : string
            the label that is either the plot title (if plotting in
            separate windows) or the label in the legend (if plotting
            in the
            same window)
        cmap : The colormap used for the factor image, or for peak
            characteristics, the colormap used for the scatter plot of
            some peak characteristic.
        per_row : int, the number of plots in each row, when the
        same_window
            parameter is True.
        save_figures_format : str
            The image format extension.

        See Also
        --------
        get_bss_factors,
        get_bss_loadings.

        """

        factors = self.learning_results.bss_factors
        loadings = self.learning_results.bss_loadings.T
        self._export_factors(factors,
                             folder=folder,
                             comp_ids=comp_ids,
                             calibrate=calibrate,
                             multiple_files=multiple_files,
                             factor_prefix=factor_prefix,
                             factor_format=factor_format,
                             comp_label=comp_label,
                             save_figures=save_figures,
                             cmap=cmap,
                             no_nans=no_nans,
                             same_window=same_window,
                             per_row=per_row,
                             save_figures_format=save_figures_format)

        self._export_loadings(loadings,
                              comp_ids=comp_ids,
                              folder=folder,
                              calibrate=calibrate,
                              multiple_files=multiple_files,
                              loading_prefix=loading_prefix,
                              loading_format=loading_format,
                              comp_label=comp_label,
                              cmap=cmap,
                              save_figures=save_figures,
                              same_window=same_window,
                              no_nans=no_nans,
                              per_row=per_row,
                              save_figures_format=save_figures_format)

    def _get_loadings(self, loadings):
        from hyperspy.api import signals
        data = loadings.T.reshape(
            (-1,) + self.axes_manager.navigation_shape[::-1])
        signal = signals.Signal(
            data,
            axes=(
                [{"size": data.shape[0], "navigate": True}] +
                self.axes_manager._get_navigation_axes_dicts()))
        signal.set_signal_origin(self.metadata.Signal.signal_origin)
        for axis in signal.axes_manager._axes[1:]:
            axis.navigate = False
        return signal

    def _get_factors(self, factors):
        signal = self.__class__(
            factors.T.reshape((-1,) + self.axes_manager.signal_shape[::-1]),
            axes=[{"size": factors.shape[-1], "navigate": True}] +
            self.axes_manager._get_signal_axes_dicts())
        signal.set_signal_origin(self.metadata.Signal.signal_origin)
        signal.set_signal_type(self.metadata.Signal.signal_type)
        for axis in signal.axes_manager._axes[1:]:
            axis.navigate = False
        return signal

    def get_decomposition_loadings(self):
        """Return the decomposition loadings as a Signal.

        See Also
        -------
        get_decomposition_factors, export_decomposition_results.

        """
        signal = self._get_loadings(self.learning_results.loadings)
        signal.axes_manager._axes[0].name = "Decomposition component index"
        signal.metadata.General.title = "Decomposition loadings of " + \
            self.metadata.General.title
        return signal

    def get_decomposition_factors(self):
        """Return the decomposition factors as a Signal.

        See Also
        -------
        get_decomposition_loadings, export_decomposition_results.

        """
        signal = self._get_factors(self.learning_results.factors)
        signal.axes_manager._axes[0].name = "Decomposition component index"
        signal.metadata.General.title = ("Decomposition factors of " +
                                         self.metadata.General.title)
        return signal

    def get_bss_loadings(self):
        """Return the blind source separtion loadings as a Signal.

        See Also
        -------
        get_bss_factors, export_bss_results.

        """
        signal = self._get_loadings(
            self.learning_results.bss_loadings)
        signal.axes_manager[0].name = "BSS component index"
        signal.metadata.General.title = ("BSS loadings of " +
                                         self.metadata.General.title)
        return signal

    def get_bss_factors(self):
        """Return the blind source separtion factors as a Signal.

        See Also
        -------
        get_bss_loadings, export_bss_results.

        """
        signal = self._get_factors(self.learning_results.bss_factors)
        signal.axes_manager[0].name = "BSS component index"
        signal.metadata.General.title = ("BSS factors of " +
                                         self.metadata.General.title)
        return signal

    def plot_bss_results(self,
                         factors_navigator="auto",
                         loadings_navigator="auto",
                         factors_dim=2,
                         loadings_dim=2,):
        """Plot the blind source separation factors and loadings.

        Unlike `plot_bss_factors` and `plot_bss_loadings`, this method displays
        one component at a time. Therefore it provides a more compact
        visualization than then other two methods.  The loadings and factors
        are displayed in different windows and each has its own
        navigator/sliders to navigate them if they are multidimensional. The
        component index axis is syncronize between the two.

        Parameters
        ----------
        factor_navigator, loadings_navigator : {"auto", None, "spectrum",
        Signal}
            See `plot` documentation for details.
        factors_dim, loadings_dim: int
            Currently HyperSpy cannot plot signals of dimension higher than
            two. Therefore, to visualize the BSS results when the
            factors or the loadings have signal dimension greater than 2
            we can view the data as spectra(images) by setting this parameter
            to 1(2). (Default 2)

        See Also
        --------
        plot_bss_factors, plot_bss_loadings, plot_decomposition_results.

        """
        factors = self.get_bss_factors()
        loadings = self.get_bss_loadings()
        factors.axes_manager._axes[0] = loadings.axes_manager._axes[0]
        if loadings.axes_manager.signal_dimension > 2:
            loadings.axes_manager.set_signal_dimension(loadings_dim)
        if factors.axes_manager.signal_dimension > 2:
            factors.axes_manager.set_signal_dimension(factors_dim)
        loadings.plot(navigator=loadings_navigator)
        factors.plot(navigator=factors_navigator)

    def plot_decomposition_results(self,
                                   factors_navigator="auto",
                                   loadings_navigator="auto",
                                   factors_dim=2,
                                   loadings_dim=2):
        """Plot the decompostion factors and loadings.

        Unlike `plot_factors` and `plot_loadings`, this method displays
        one component at a time. Therefore it provides a more compact
        visualization than then other two methods.  The loadings and factors
        are displayed in different windows and each has its own
        navigator/sliders to navigate them if they are multidimensional. The
        component index axis is syncronize between the two.

        Parameters
        ----------
        factor_navigator, loadings_navigator : {"auto", None, "spectrum",
        Signal}
            See `plot` documentation for details.
        factors_dim, loadings_dim : int
            Currently HyperSpy cannot plot signals of dimension higher than
            two. Therefore, to visualize the BSS results when the
            factors or the loadings have signal dimension greater than 2
            we can view the data as spectra(images) by setting this parameter
            to 1(2). (Default 2)

        See Also
        --------
        plot_factors, plot_loadings, plot_bss_results.

        """
        factors = self.get_decomposition_factors()
        loadings = self.get_decomposition_loadings()
        factors.axes_manager._axes[0] = loadings.axes_manager._axes[0]
        if loadings.axes_manager.signal_dimension > 2:
            loadings.axes_manager.set_signal_dimension(loadings_dim)
        if factors.axes_manager.signal_dimension > 2:
            factors.axes_manager.set_signal_dimension(factors_dim)
        loadings.plot(navigator=loadings_navigator)
        factors.plot(navigator=factors_navigator)


class SpecialSlicersSignal(SpecialSlicers):

    def __setitem__(self, i, j):
        """x.__setitem__(i, y) <==> x[i]=y
        """
        if isinstance(j, Signal):
            j = j.data
        array_slices = self.obj._get_array_slices(i, self.isNavigation)
        self.obj.data[array_slices] = j

    def __len__(self):
        return self.obj.axes_manager.signal_shape[0]


class Signal(FancySlicing,
             MVA,
             MVATools,
             Signal1DTools,
             Signal2DTools,):

    _record_by = ""
    _signal_type = ""
    _signal_origin = ""
    _additional_slicing_targets = [
        "metadata.Signal.Noise_properties.variance",
    ]

    def __init__(self, data, **kwds):
        """Create a Signal from a numpy array.

        Parameters
        ----------
        data : numpy array
           The signal data. It can be an array of any dimensions.
        axes : dictionary (optional)
            Dictionary to define the axes (see the
            documentation of the AxesManager class for more details).
        attributes : dictionary (optional)
            A dictionary whose items are stored as attributes.
        metadata : dictionary (optional)
            A dictionary containing a set of parameters
            that will to stores in the `metadata` attribute.
            Some parameters might be mandatory in some cases.
        original_metadata : dictionary (optional)
            A dictionary containing a set of parameters
            that will to stores in the `original_metadata` attribute. It
            typically contains all the parameters that has been
            imported from the original data file.

        """
        self._create_metadata()
        self.models = ModelManager(self)
        self.learning_results = LearningResults()
        kwds['data'] = data
        self._load_dictionary(kwds)
        self._plot = None
        self.auto_replot = True
        self.inav = SpecialSlicersSignal(self, True)
        self.isig = SpecialSlicersSignal(self, False)
        self.events = Events()
        self.events.data_changed = Event("""
            Event that triggers when the data has changed

            The event trigger when the data is ready for consumption by any
            process that depend on it as input. Plotted signals automatically
            connect this Event to its `Signal.plot()`.

            Note: The event only fires at certain specific times, not everytime
            that the `Signal.data` array changes values.

            Arguments:
                obj: The signal that owns the data.
            """, arguments=['obj'])

    def _create_metadata(self):
        self.metadata = DictionaryTreeBrowser()
        mp = self.metadata
        mp.add_node("_HyperSpy")
        mp.add_node("General")
        mp.add_node("Signal")
        mp._HyperSpy.add_node("Folding")
        folding = mp._HyperSpy.Folding
        folding.unfolded = False
        folding.signal_unfolded = False
        folding.original_shape = None
        folding.original_axes_manager = None
        mp.Signal.binned = False
        self.original_metadata = DictionaryTreeBrowser()
        self.tmp_parameters = DictionaryTreeBrowser()

    def __repr__(self):
        if self.metadata._HyperSpy.Folding.unfolded:
            unfolded = "unfolded "
        else:
            unfolded = ""
        string = '<'
        string += self.__class__.__name__
        string += ", title: %s" % self.metadata.General.title
        string += ", %sdimensions: %s" % (
            unfolded,
            self.axes_manager._get_dimension_str())

        string += '>'

        return string.encode('utf8')

    def _binary_operator_ruler(self, other, op_name):
        exception_message = (
            "Invalid dimensions for this operation")
        if isinstance(other, Signal):
            # Both objects are signals
            oam = other.axes_manager
            sam = self.axes_manager
            if sam.navigation_shape == oam.navigation_shape and \
                    sam.signal_shape == oam.signal_shape:
                # They have the same signal shape.
                # The signal axes are aligned but there is
                # no guarantee that data axes area aligned so we make sure that
                # they are aligned for the operation.
                sdata = self._data_aligned_with_axes
                odata = other._data_aligned_with_axes
                if op_name in INPLACE_OPERATORS:
                    self.data = getattr(sdata, op_name)(odata)
                    self.axes_manager._sort_axes()
                    return self
                else:
                    ns = self._deepcopy_with_new_data(
                        getattr(sdata, op_name)(odata))
                    ns.axes_manager._sort_axes()
                    return ns
            else:
                # Different navigation and/or signal shapes
                if not are_signals_aligned(self, other):
                    raise ValueError(exception_message)
                else:
                    # They are broadcastable but have different number of axes
                    new_nav_axes = []
                    for saxis, oaxis in zip(
                            sam.navigation_axes, oam.navigation_axes):
                        new_nav_axes.append(saxis if saxis.size > 1 or
                                            oaxis.size == 1 else
                                            oaxis)
                    if sam.navigation_dimension != oam.navigation_dimension:
                        bigger_am = (sam
                                     if sam.navigation_dimension >
                                     oam.navigation_dimension
                                     else oam)
                        new_nav_axes.extend(
                            bigger_am.navigation_axes[len(new_nav_axes):])
                    # Because they are broadcastable and navigation axes come
                    # first in the data array, we don't need to pad the data
                    # array.
                    new_sig_axes = []
                    for saxis, oaxis in zip(
                            sam.signal_axes, oam.signal_axes):
                        new_sig_axes.append(saxis if saxis.size > 1 or
                                            oaxis.size == 1 else
                                            oaxis)
                    if sam.signal_dimension != oam.signal_dimension:
                        bigger_am = (
                            sam if sam.signal_dimension > oam.signal_dimension
                            else oam)
                        new_sig_axes.extend(
                            bigger_am.signal_axes[len(new_sig_axes):])
                    sdim_diff = abs(sam.signal_dimension -
                                    oam.signal_dimension)
                    sdata = self._data_aligned_with_axes
                    odata = other._data_aligned_with_axes
                    if len(new_nav_axes) and sdim_diff:
                        if bigger_am is sam:
                            # Pad odata
                            while sdim_diff:
                                odata = np.expand_dims(
                                    odata, oam.navigation_dimension)
                                sdim_diff -= 1
                        else:
                            # Pad sdata
                            while sdim_diff:
                                sdata = np.expand_dims(
                                    sdata, sam.navigation_dimension)
                                sdim_diff -= 1
                    if op_name in INPLACE_OPERATORS:
                        # This should raise a ValueError if the operation
                        # changes the shape of the object on the left.
                        self.data = getattr(sdata, op_name)(odata)
                        self.axes_manager._sort_axes()
                        return self
                    else:
                        ns = self._deepcopy_with_new_data(
                            getattr(sdata, op_name)(odata))
                        new_axes = new_nav_axes[::-1] + new_sig_axes[::-1]
                        ns.axes_manager._axes = [axis.copy()
                                                 for axis in new_axes]
                        if bigger_am is oam:
                            ns.metadata.Signal.record_by = \
                                other.metadata.Signal.record_by
                            ns._assign_subclass()
                        return ns

        else:
            # Second object is not a Signal
            if op_name in INPLACE_OPERATORS:
                getattr(self.data, op_name)(other)
                return self
            else:
                return self._deepcopy_with_new_data(
                    getattr(self.data, op_name)(other))

    def _unary_operator_ruler(self, op_name):
        return self._deepcopy_with_new_data(getattr(self.data, op_name)())

    def _check_signal_dimension_equals_one(self):
        if self.axes_manager.signal_dimension != 1:
            raise SignalDimensionError(self.axes_manager.signal_dimension, 1)

    def _check_signal_dimension_equals_two(self):
        if self.axes_manager.signal_dimension != 2:
            raise SignalDimensionError(self.axes_manager.signal_dimension, 2)

    def _deepcopy_with_new_data(self, data=None):
        """Returns a deepcopy of itself replacing the data.

        This method has the advantage over deepcopy that it does not
        copy the data what can save precious memory

        Parameters
        ---------
        data : {None | np.array}

        Returns
        -------
        ns : Signal

        """
        try:
            old_data = self.data
            self.data = None
            old_plot = self._plot
            self._plot = None
            old_models = self.models._models
            self.models._models = DictionaryTreeBrowser()
            ns = self.deepcopy()
            ns.data = np.atleast_1d(data)
            return ns
        finally:
            self.data = old_data
            self._plot = old_plot
            self.models._models = old_models

    def _print_summary(self):
        string = "\n\tTitle: "
        string += self.metadata.General.title.decode('utf8')
        if self.metadata.has_item("Signal.signal_type"):
            string += "\n\tSignal type: "
            string += self.metadata.Signal.signal_type
        string += "\n\tData dimensions: "
        string += str(self.axes_manager.shape)
        if self.metadata.has_item('Signal.record_by'):
            string += "\n\tData representation: "
            string += self.metadata.Signal.record_by
            string += "\n\tData type: "
            string += str(self.data.dtype)
        print string

    @property
    def data(self):
        return self._data

    @data.setter
    def data(self, value):
        if isinstance(value, h5py.Dataset):
            self._data = value
        else:
            self._data = np.atleast_1d(np.asanyarray(value))

    def _load_dictionary(self, file_data_dict):
        """Load data from dictionary.

        Parameters
        ----------
        file_data_dict : dictionary
            A dictionary containing at least a 'data' keyword with an array of
            arbitrary dimensions. Additionally the dictionary can contain the
            following items:
            data : numpy array
               The signal data. It can be an array of any dimensions.
            axes : dictionary (optional)
                Dictionary to define the axes (see the
                documentation of the AxesManager class for more details).
            attributes : dictionary (optional)
                A dictionary whose items are stored as attributes.
            metadata : dictionary (optional)
                A dictionary containing a set of parameters
                that will to stores in the `metadata` attribute.
                Some parameters might be mandatory in some cases.
            original_metadata : dictionary (optional)
                A dictionary containing a set of parameters
                that will to stores in the `original_metadata` attribute. It
                typically contains all the parameters that has been
                imported from the original data file.

        """

        self.data = file_data_dict['data']
        if 'models' in file_data_dict:
            self.models._add_dictionary(file_data_dict['models'])
        if 'axes' not in file_data_dict:
            file_data_dict['axes'] = self._get_undefined_axes_list()
        self.axes_manager = AxesManager(
            file_data_dict['axes'])
        if 'metadata' not in file_data_dict:
            file_data_dict['metadata'] = {}
        if 'original_metadata' not in file_data_dict:
            file_data_dict['original_metadata'] = {}
        if 'attributes' in file_data_dict:
            for key, value in file_data_dict['attributes'].iteritems():
                if hasattr(self, key):
                    if isinstance(value, dict):
                        for k, v in value.iteritems():
                            eval('self.%s.__setattr__(k,v)' % key)
                    else:
                        self.__setattr__(key, value)
        self.original_metadata.add_dictionary(
            file_data_dict['original_metadata'])
        self.metadata.add_dictionary(
            file_data_dict['metadata'])
        if "title" not in self.metadata.General:
            self.metadata.General.title = ''
        if (self._record_by or
                "Signal.record_by" not in self.metadata):
            self.metadata.Signal.record_by = self._record_by
        if (self._signal_origin or
                "Signal.signal_origin" not in self.metadata):
            self.metadata.Signal.signal_origin = self._signal_origin
        if (self._signal_type or
                not self.metadata.has_item("Signal.signal_type")):
            self.metadata.Signal.signal_type = self._signal_type

    def squeeze(self):
        """Remove single-dimensional entries from the shape of an array
        and the axes.

        """
        # We deepcopy everything but data
        self = self._deepcopy_with_new_data(self.data)
        for axis in self.axes_manager._axes:
            if axis.size == 1:
                self._remove_axis(axis.index_in_axes_manager)
        self.data = self.data.squeeze()
        return self

    def _to_dictionary(self, add_learning_results=True):
        """Returns a dictionary that can be used to recreate the signal.

        All items but `data` are copies.

        Parameters
        ----------
        add_learning_results : bool

        Returns
        -------
        dic : dictionary

        """
        dic = {'data': self.data,
               'axes': self.axes_manager._get_axes_dicts(),
               'metadata': self.metadata.deepcopy().as_dictionary(),
               'original_metadata':
               self.original_metadata.deepcopy().as_dictionary(),
               'tmp_parameters':
               self.tmp_parameters.deepcopy().as_dictionary()}
        if add_learning_results and hasattr(self, 'learning_results'):
            dic['learning_results'] = copy.deepcopy(
                self.learning_results.__dict__)
        return dic

    def _get_undefined_axes_list(self):
        axes = []
        for i in xrange(len(self.data.shape)):
            axes.append({'size': int(self.data.shape[i]), })
        return axes

    def __call__(self, axes_manager=None):
        if axes_manager is None:
            axes_manager = self.axes_manager
        return np.atleast_1d(
            self.data.__getitem__(axes_manager._getitem_tuple))

    def plot(self, navigator="auto", axes_manager=None, **kwargs):
        """Plot the signal at the current coordinates.

        For multidimensional datasets an optional figure,
        the "navigator", with a cursor to navigate that data is
        raised. In any case it is possible to navigate the data using
        the sliders. Currently only signals with signal_dimension equal to
        0, 1 and 2 can be plotted.

        Parameters
        ----------
        navigator : {"auto", None, "slider", "spectrum", Signal}
            If "auto", if navigation_dimension > 0, a navigator is
            provided to explore the data.
            If navigation_dimension is 1 and the signal is an image
            the navigator is a spectrum obtained by integrating
            over the signal axes (the image).
            If navigation_dimension is 1 and the signal is a spectrum
            the navigator is an image obtained by stacking horizontally
            all the spectra in the dataset.
            If navigation_dimension is > 1, the navigator is an image
            obtained by integrating the data over the signal axes.
            Additionaly, if navigation_dimension > 2 a window
            with one slider per axis is raised to navigate the data.
            For example,
            if the dataset consists of 3 navigation axes X, Y, Z and one
            signal axis, E, the default navigator will be an image
            obtained by integrating the data over E at the current Z
            index and a window with sliders for the X, Y and Z axes
            will be raised. Notice that changing the Z-axis index
            changes the navigator in this case.
            If "slider" and the navigation dimension > 0 a window
            with one slider per axis is raised to navigate the data.
            If "spectrum" and navigation_dimension > 0 the navigator
            is always a spectrum obtained by integrating the data
            over all other axes.
            If None, no navigator will be provided.
            Alternatively a Signal instance can be provided. The signal
            dimension must be 1 (for a spectrum navigator) or 2 (for a
            image navigator) and navigation_shape must be 0 (for a static
            navigator) or navigation_shape + signal_shape must be equal
            to the navigator_shape of the current object (for a dynamic
            navigator).
            If the signal dtype is RGB or RGBA this parameters has no
            effect and is always "slider".

        axes_manager : {None, axes_manager}
            If None `axes_manager` is used.

        **kwargs : optional
            Any extra keyword arguments are passed to the signal plot.

        """

        if self._plot is not None:
            try:
                self._plot.close()
            except:
                # If it was already closed it will raise an exception,
                # but we want to carry on...
                pass

        if axes_manager is None:
            axes_manager = self.axes_manager
        if self.is_rgbx is True:
            if axes_manager.navigation_size < 2:
                navigator = None
            else:
                navigator = "slider"
        if axes_manager.signal_dimension == 0:
            self._plot = mpl_he.MPL_HyperExplorer()
        elif axes_manager.signal_dimension == 1:
            # Hyperspectrum
            self._plot = mpl_hse.MPL_HyperSpectrum_Explorer()
        elif axes_manager.signal_dimension == 2:
            self._plot = mpl_hie.MPL_HyperImage_Explorer()
        else:
            raise ValueError('Plotting is not supported for this view')

        self._plot.axes_manager = axes_manager
        self._plot.signal_data_function = self.__call__
        if self.metadata.General.title:
            self._plot.signal_title = self.metadata.General.title
        elif self.tmp_parameters.has_item('filename'):
            self._plot.signal_title = self.tmp_parameters.filename

        def get_static_explorer_wrapper(*args, **kwargs):
            return navigator()

        def get_1D_sum_explorer_wrapper(*args, **kwargs):
            navigator = self
            # Sum over all but the first navigation axis.
            am = navigator.axes_manager
            navigator = navigator.sum(am.signal_axes + am.navigation_axes[1:])
            return np.nan_to_num(navigator.data).squeeze()

        def get_dynamic_explorer_wrapper(*args, **kwargs):
            navigator.axes_manager.indices = self.axes_manager.indices[
                navigator.axes_manager.signal_dimension:]
            navigator.axes_manager._update_attributes()
            return navigator()

        if not isinstance(navigator, Signal) and navigator == "auto":
            if (self.axes_manager.navigation_dimension == 1 and
                    self.axes_manager.signal_dimension == 1):
                navigator = "data"
            elif self.axes_manager.navigation_dimension > 0:
                if self.axes_manager.signal_dimension == 0:
                    navigator = self.deepcopy()
                else:
                    navigator = interactive(
                        self.sum,
                        self.events.data_changed,
                        self.axes_manager.events.any_axis_changed,
                        self.axes_manager.signal_axes)
                if navigator.axes_manager.navigation_dimension == 1:
                    navigator = interactive(
                        navigator.as_spectrum,
                        navigator.events.data_changed,
                        navigator.axes_manager.events.any_axis_changed, 0)
                else:
                    navigator = interactive(
                        navigator.as_image,
                        navigator.events.data_changed,
                        navigator.axes_manager.events.any_axis_changed,
                        (0, 1))
            else:
                navigator = None
        # Navigator properties
        if axes_manager.navigation_axes:
            if navigator is "slider":
                self._plot.navigator_data_function = "slider"
            elif navigator is None:
                self._plot.navigator_data_function = None
            elif isinstance(navigator, Signal):
                # Dynamic navigator
                if (axes_manager.navigation_shape ==
                        navigator.axes_manager.signal_shape +
                        navigator.axes_manager.navigation_shape):
                    self._plot.navigator_data_function = \
                        get_dynamic_explorer_wrapper

                elif (axes_manager.navigation_shape ==
                        navigator.axes_manager.signal_shape or
                        axes_manager.navigation_shape[:2] ==
                        navigator.axes_manager.signal_shape or
                        (axes_manager.navigation_shape[0],) ==
                        navigator.axes_manager.signal_shape):
                    self._plot.navigator_data_function = \
                        get_static_explorer_wrapper
                else:
                    raise ValueError(
                        "The navigator dimensions are not compatible with "
                        "those of self.")
            elif navigator == "data":
                self._plot.navigator_data_function = \
                    lambda axes_manager=None: self.data
            elif navigator == "spectrum":
                self._plot.navigator_data_function = \
                    get_1D_sum_explorer_wrapper
            else:
                raise ValueError(
                    "navigator must be one of \"spectrum\",\"auto\","
                    " \"slider\", None, a Signal instance")

        self._plot.plot(**kwargs)
        self.events.data_changed.connect(self.update_plot, [])
        if self._plot.signal_plot:
            self._plot.signal_plot.events.closed.connect(
                lambda: self.events.data_changed.disconnect(self.update_plot),
                [])

    def save(self, filename=None, overwrite=None, extension=None,
             **kwds):
        """Saves the signal in the specified format.

        The function gets the format from the extension.:
            - hdf5 for HDF5
            - rpl for Ripple (useful to export to Digital Micrograph)
            - msa for EMSA/MSA single spectrum saving.
            - unf for SEMPER unf binary format.
            - blo for Blockfile diffraction stack saving.
            - Many image formats such as png, tiff, jpeg...

        If no extension is provided the default file format as defined
        in the `preferences` is used.
        Please note that not all the formats supports saving datasets of
        arbitrary dimensions, e.g. msa only supports 1D data, and blockfiles
        only support image stacks with a navigation dimension < 2.

        Each format accepts a different set of parameters. For details
        see the specific format documentation.

        Parameters
        ----------
        filename : str or None
            If None (default) and tmp_parameters.filename and
            `tmp_paramters.folder` are defined, the
            filename and path will be taken from there. A valid
            extension can be provided e.g. "my_file.rpl", see `extension`.
        overwrite : None, bool
            If None, if the file exists it will query the user. If
            True(False) it (does not) overwrites the file if it exists.
        extension : {None, 'hdf5', 'rpl', 'msa', 'unf', 'blo', common image
                     extensions e.g. 'tiff', 'png'}
            The extension of the file that defines the file format.
            If None, the extension is taken from the first not None in the
            following list:
            i) the filename
            ii)  `tmp_parameters.extension`
            iii) `preferences.General.default_file_format` in this order.

        """
        if filename is None:
            if (self.tmp_parameters.has_item('filename') and
                    self.tmp_parameters.has_item('folder')):
                filename = os.path.join(
                    self.tmp_parameters.folder,
                    self.tmp_parameters.filename)
                extension = (self.tmp_parameters.extension
                             if not extension
                             else extension)
            elif self.metadata.has_item('General.original_filename'):
                filename = self.metadata.General.original_filename
            else:
                raise ValueError('File name not defined')
        if extension is not None:
            basename, ext = os.path.splitext(filename)
            filename = basename + '.' + extension
        io.save(filename, self, overwrite=overwrite, **kwds)

    def _replot(self):
        if self._plot is not None:
            if self._plot.is_active() is True:
                self.plot()

    def update_plot(self):
        if self._plot is not None:
            if self._plot.is_active() is True:
                if self._plot.signal_plot is not None:
                    self._plot.signal_plot.update()
                if self._plot.navigator_plot is not None:
                    self._plot.navigator_plot.update()

    @auto_replot
    def get_dimensions_from_data(self):
        """Get the dimension parameters from the data_cube. Useful when
        the data_cube was externally modified, or when the SI was not
        loaded from a file

        """
        dc = self.data
        for axis in self.axes_manager._axes:
            axis.size = int(dc.shape[axis.index_in_array])

    def crop(self, axis, start=None, end=None):
        """Crops the data in a given axis. The range is given in pixels

        Parameters
        ----------
        axis : {int | string}
            Specify the data axis in which to perform the cropping
            operation. The axis can be specified using the index of the
            axis in `axes_manager` or the axis name.
        start, end : {int | float | None}
            The beginning and end of the cropping interval. If int
            the value is taken as the axis index. If float the index
            is calculated using the axis calibration. If start/end is
            None crop from/to the low/high end of the axis.

        """
        axis = self.axes_manager[axis]
        i1, i2 = axis._get_index(start), axis._get_index(end)
        if i1 is not None:
            new_offset = axis.axis[i1]
        # We take a copy to guarantee the continuity of the data
        self.data = self.data[
            (slice(None),) * axis.index_in_array + (slice(i1, i2),
                                                    Ellipsis)]

        if i1 is not None:
            axis.offset = new_offset
        self.events.data_changed.trigger(obj=self)
        self.get_dimensions_from_data()
        self.squeeze()

    def swap_axes(self, axis1, axis2):
        """Swaps the axes.

        Parameters
        ----------
        axis1, axis2 %s

        Returns
        -------
        s : a copy of the object with the axes swapped.

        """
        axis1 = self.axes_manager[axis1].index_in_array
        axis2 = self.axes_manager[axis2].index_in_array
        s = self._deepcopy_with_new_data(self.data.swapaxes(axis1, axis2))
        c1 = s.axes_manager._axes[axis1]
        c2 = s.axes_manager._axes[axis2]
        s.axes_manager._axes[axis1] = c2
        s.axes_manager._axes[axis2] = c1
        s.axes_manager._update_attributes()
        s._make_sure_data_is_contiguous()
        return s
    swap_axes.__doc__ %= ONE_AXIS_PARAMETER

    def rollaxis(self, axis, to_axis):
        """Roll the specified axis backwards, until it lies in a given position.

        Parameters
        ----------
        axis %s The axis to roll backwards.
            The positions of the other axes do not change relative to one another.
        to_axis %s The axis is rolled until it
            lies before this other axis.

        Returns
        -------
        s : Signal or subclass
            Output signal.

        See Also
        --------
        roll : swap_axes

        Examples
        --------
        >>> s = hs.signals.Spectrum(np.ones((5,4,3,6)))
        >>> s
        <Spectrum, title: , dimensions: (3, 4, 5, 6)>
        >>> s.rollaxis(3, 1)
        <Spectrum, title: , dimensions: (3, 4, 5, 6)>
        >>> s.rollaxis(2,0)
        <Spectrum, title: , dimensions: (5, 3, 4, 6)>

        """
        axis = self.axes_manager[axis].index_in_array
        to_index = self.axes_manager[to_axis].index_in_array
        if axis == to_index:
            return self.deepcopy()
        new_axes_indices = hyperspy.misc.utils.rollelem(
            [axis_.index_in_array for axis_ in self.axes_manager._axes],
            index=axis,
            to_index=to_index)

        s = self._deepcopy_with_new_data(self.data.transpose(new_axes_indices))
        s.axes_manager._axes = hyperspy.misc.utils.rollelem(
            s.axes_manager._axes,
            index=axis,
            to_index=to_index)
        s.axes_manager._update_attributes()
        s._make_sure_data_is_contiguous()
        return s
    rollaxis.__doc__ %= (ONE_AXIS_PARAMETER, ONE_AXIS_PARAMETER)

    @property
    def _data_aligned_with_axes(self):
        """Returns a view of `data` with is axes aligned with the Signal axes.

        """
        if self.axes_manager.axes_are_aligned_with_data:
            return self.data
        else:
            am = self.axes_manager
            nav_iia_r = am.navigation_indices_in_array[::-1]
            sig_iia_r = am.signal_indices_in_array[::-1]
            # nav_sort = np.argsort(nav_iia_r)
            # sig_sort = np.argsort(sig_iia_r) + len(nav_sort)
            data = self.data.transpose(nav_iia_r + sig_iia_r)
            return data

    def rebin(self, new_shape, out=None):
        """Returns the object with the data rebinned.

        Parameters
        ----------
        new_shape: tuple of ints
            The new shape elements must be divisors of the original shape
            elements.
        %s

        Returns
        -------
        s : Signal subclass

        Raises
        ------
        ValueError
            When there is a mismatch between the number of elements in the
            signal shape and `new_shape` or `new_shape` elements are not
            divisors of the original signal shape.


        Examples
        --------
        >>> import hyperspy.api as hs
        >>> s = hs.signals.Spectrum(np.zeros((10, 100)))
        >>> s
        <Spectrum, title: , dimensions: (10|100)>
        >>> s.rebin((5, 100))
        <Spectrum, title: , dimensions: (5|100)>
        I
        """
        if len(new_shape) != len(self.data.shape):
            raise ValueError("Wrong shape size")
        new_shape_in_array = []
        for axis in self.axes_manager._axes:
            new_shape_in_array.append(
                new_shape[axis.index_in_axes_manager])
        factors = (np.array(self.data.shape) /
                   np.array(new_shape_in_array))
        s = out or self._deepcopy_with_new_data(None)
        data = array_tools.rebin(self.data, new_shape_in_array)
        if out:
            out.data[:] = data
        else:
            s.data = data
        for axis, axis_src in zip(s.axes_manager._axes,
                                  self.axes_manager._axes):
            axis.scale = axis_src.scale * factors[axis.index_in_array]
        s.get_dimensions_from_data()
        if s.metadata.has_item('Signal.Noise_properties.variance'):
            if isinstance(s.metadata.Signal.Noise_properties.variance, Signal):
                var = s.metadata.Signal.Noise_properties.variance
                s.metadata.Signal.Noise_properties.variance = var.rebin(
                    new_shape)
        if out is None:
            return s
        else:
            out.events.data_changed.trigger(obj=out)
    rebin.__doc__ %= OUT_ARG

    def split(self,
              axis='auto',
              number_of_parts='auto',
              step_sizes='auto'):
        """Splits the data into several signals.

        The split can be defined by giving the number_of_parts, a homogeneous
        step size or a list of customized step sizes. By default ('auto'),
        the function is the reverse of utils.stack().

        Parameters
        ----------
        axis : {'auto' | int | string}
            Specify the data axis in which to perform the splitting
            operation.  The axis can be specified using the index of the
            axis in `axes_manager` or the axis name.
            - If 'auto' and if the object has been created with utils.stack,
            split will return the former list of signals
            (options stored in 'metadata._HyperSpy.Stacking_history'
             else the last navigation axis will be used.
        number_of_parts : {'auto' | int}
            Number of parts in which the SI will be splitted. The
            splitting is homegenous. When the axis size is not divisible
            by the number_of_parts the reminder data is lost without
            warning. If number_of_parts and step_sizes is 'auto',
            number_of_parts equals the length of the axis,
            step_sizes equals one  and the axis is supress from each
            sub_spectra.
        step_sizes : {'auto' | list of ints | int}
            Size of the splitted parts. If 'auto', the step_sizes equals one.
            If int, the splitting is homogenous.

        Examples
        --------
        >>> s = hs.signals.Spectrum(random.random([4,3,2]))
        >>> s
            <Spectrum, title: , dimensions: (3, 4|2)>
        >>> s.split()
            [<Spectrum, title: , dimensions: (3 |2)>,
            <Spectrum, title: , dimensions: (3 |2)>,
            <Spectrum, title: , dimensions: (3 |2)>,
            <Spectrum, title: , dimensions: (3 |2)>]
        >>> s.split(step_sizes=2)
            [<Spectrum, title: , dimensions: (3, 2|2)>,
            <Spectrum, title: , dimensions: (3, 2|2)>]
        >>> s.split(step_sizes=[1,2])
            [<Spectrum, title: , dimensions: (3, 1|2)>,
            <Spectrum, title: , dimensions: (3, 2|2)>]

        Returns
        -------
        list of the splitted signals
        """

        shape = self.data.shape
        signal_dict = self._to_dictionary(add_learning_results=False)

        if axis == 'auto':
            mode = 'auto'
            if hasattr(self.metadata._HyperSpy, 'Stacking_history'):
                stack_history = self.metadata._HyperSpy.Stacking_history
                axis_in_manager = stack_history.axis
                step_sizes = stack_history.step_sizes
            else:
                axis_in_manager = \
                    self.axes_manager[-1 + 1j].index_in_axes_manager
        else:
            mode = 'manual'
            axis_in_manager = self.axes_manager[axis].index_in_axes_manager

        axis = self.axes_manager[axis_in_manager].index_in_array
        len_axis = self.axes_manager[axis_in_manager].size

        if number_of_parts is 'auto' and step_sizes is 'auto':
            step_sizes = 1
            number_of_parts = len_axis
        elif number_of_parts is not 'auto' and step_sizes is not 'auto':
            raise ValueError(
                "You can define step_sizes or number_of_parts "
                "but not both.")
        elif step_sizes is 'auto':
            if number_of_parts > shape[axis]:
                raise ValueError(
                    "The number of parts is greater than "
                    "the axis size.")
            else:
                step_sizes = ([shape[axis] // number_of_parts, ] *
                              number_of_parts)

        if isinstance(step_sizes, int):
            step_sizes = [step_sizes] * int(len_axis / step_sizes)

        splitted = []
        cut_index = np.array([0] + step_sizes).cumsum()

        axes_dict = signal_dict['axes']
        for i in xrange(len(cut_index) - 1):
            axes_dict[axis]['offset'] = \
                self.axes_manager._axes[axis].index2value(cut_index[i])
            axes_dict[axis]['size'] = cut_index[i + 1] - cut_index[i]
            data = self.data[
                (slice(None), ) * axis +
                (slice(cut_index[i], cut_index[i + 1]), Ellipsis)]
            signal_dict['data'] = data
            splitted += self.__class__(**signal_dict),

        if number_of_parts == len_axis \
                or step_sizes == [1] * len_axis:
            for i, spectrum in enumerate(splitted):
                spectrum.data = spectrum.data[
                    spectrum.axes_manager._get_data_slice([(axis, 0)])]
                spectrum._remove_axis(axis_in_manager)

        if mode == 'auto' and hasattr(
                self.original_metadata, 'stack_elements'):
            for i, spectrum in enumerate(splitted):
                se = self.original_metadata.stack_elements['element' + str(i)]
                spectrum.metadata = copy.deepcopy(
                    se['metadata'])
                spectrum.original_metadata = copy.deepcopy(
                    se['original_metadata'])
                spectrum.metadata.General.title = se.metadata.General.title

        return splitted

    @auto_replot
    def _unfold(self, steady_axes, unfolded_axis):
        """Modify the shape of the data by specifying the axes whose
        dimension do not change and the axis over which the remaining axes will
        be unfolded

        Parameters
        ----------
        steady_axes : list
            The indices of the axes which dimensions do not change
        unfolded_axis : int
            The index of the axis over which all the rest of the axes (except
            the steady axes) will be unfolded

        See also
        --------
        fold
        """

        # It doesn't make sense unfolding when dim < 2
        if self.data.squeeze().ndim < 2:
            return

        # We need to store the original shape and coordinates to be used
        # by
        # the fold function only if it has not been already stored by a
        # previous unfold
        folding = self.metadata._HyperSpy.Folding
        if folding.unfolded is False:
            folding.original_shape = self.data.shape
            folding.original_axes_manager = self.axes_manager
            folding.unfolded = True

        new_shape = [1] * len(self.data.shape)
        for index in steady_axes:
            new_shape[index] = self.data.shape[index]
        new_shape[unfolded_axis] = -1
        self.data = self.data.reshape(new_shape)
        self.axes_manager = self.axes_manager.deepcopy()
        uname = ''
        uunits = ''
        to_remove = []
        for axis, dim in zip(self.axes_manager._axes, new_shape):
            if dim == 1:
                uname += ',' + unicode(axis)
                uunits = ',' + unicode(axis.units)
                to_remove.append(axis)
        ua = self.axes_manager._axes[unfolded_axis]
        ua.name = unicode(ua) + uname
        ua.units = unicode(ua.units) + uunits
        ua.size = self.data.shape[unfolded_axis]
        for axis in to_remove:
            self.axes_manager.remove(axis.index_in_axes_manager)
        self.data = self.data.squeeze()
        if self.metadata.has_item('Signal.Noise_properties.variance'):
            variance = self.metadata.Signal.Noise_properties.variance
            if isinstance(variance, Signal):
                variance._unfold(steady_axes, unfolded_axis)

    def unfold(self, unfold_navigation=True, unfold_signal=True):
        """Modifies the shape of the data by unfolding the signal and
        navigation dimensions separately

        Returns
        -------
        needed_unfolding : bool


        """
        unfolded = False
        if unfold_navigation:
            if self.unfold_navigation_space():
                unfolded = True
        if unfold_signal:
            if self.unfold_signal_space():
                unfolded = True
        return unfolded

    @contextmanager
    def unfolded(self, unfold_navigation=True, unfold_signal=True):
        """Use this function together with a `with` statement to have the
        signal be unfolded for the scope of the `with` block, before
        automatically refolding when passing out of scope.

        See also
        --------
        unfold, fold

        Examples
        --------
        >>> import numpy as np
        >>> s = Signal(np.random.random((64,64,1024)))
        >>> with s.unfolded():
                # Do whatever needs doing while unfolded here
                pass
        """
        unfolded = self.unfold(unfold_navigation, unfold_signal)
        try:
            yield unfolded
        finally:
            if unfolded is not False:
                self.fold()

    def unfold_navigation_space(self):
        """Modify the shape of the data to obtain a navigation space of
        dimension 1

        Returns
        -------
        needed_unfolding : bool

        """

        if self.axes_manager.navigation_dimension < 2:
            needed_unfolding = False
        else:
            needed_unfolding = True
            steady_axes = [
                axis.index_in_array for axis in
                self.axes_manager.signal_axes]
            unfolded_axis = (
                self.axes_manager.navigation_axes[0].index_in_array)
            self._unfold(steady_axes, unfolded_axis)
        return needed_unfolding

    def unfold_signal_space(self):
        """Modify the shape of the data to obtain a signal space of
        dimension 1

        Returns
        -------
        needed_unfolding : bool

        """
        if self.axes_manager.signal_dimension < 2:
            needed_unfolding = False
        else:
            needed_unfolding = True
            steady_axes = [
                axis.index_in_array for axis in
                self.axes_manager.navigation_axes]
            unfolded_axis = self.axes_manager.signal_axes[0].index_in_array
            self._unfold(steady_axes, unfolded_axis)
            self.metadata._HyperSpy.Folding.signal_unfolded = True
        return needed_unfolding

    @auto_replot
    def fold(self):
        """If the signal was previously unfolded, folds it back"""
        folding = self.metadata._HyperSpy.Folding
        # Note that == must be used instead of is True because
        # if the value was loaded from a file its type can be np.bool_
        if folding.unfolded is True:
            self.data = self.data.reshape(folding.original_shape)
            self.axes_manager = folding.original_axes_manager
            folding.original_shape = None
            folding.original_axes_manager = None
            folding.unfolded = False
            folding.signal_unfolded = False
            if self.metadata.has_item('Signal.Noise_properties.variance'):
                variance = self.metadata.Signal.Noise_properties.variance
                if isinstance(variance, Signal):
                    variance.fold()

    def _make_sure_data_is_contiguous(self):
        if self.data.flags['C_CONTIGUOUS'] is False:
            self.data = np.ascontiguousarray(self.data)

    def _iterate_signal(self):
        """Iterates over the signal data.

        It is faster than using the signal iterator.

        """
        if self.axes_manager.navigation_size < 2:
            yield self()
            return
        self._make_sure_data_is_contiguous()
        axes = [axis.index_in_array for
                axis in self.axes_manager.signal_axes]
        unfolded_axis = (
            self.axes_manager.navigation_axes[0].index_in_array)
        new_shape = [1] * len(self.data.shape)
        for axis in axes:
            new_shape[axis] = self.data.shape[axis]
        new_shape[unfolded_axis] = -1
        # Warning! if the data is not contigous it will make a copy!!
        data = self.data.reshape(new_shape)
        for i in xrange(data.shape[unfolded_axis]):
            getitem = [0] * len(data.shape)
            for axis in axes:
                getitem[axis] = slice(None)
            getitem[unfolded_axis] = i
            yield(data[getitem])

    def _remove_axis(self, axes):
        am = self.axes_manager
        axes = am[axes]
        if not np.iterable(axes):
            axes = (axes,)
        if am.navigation_dimension + am.signal_dimension > len(axes):
            old_signal_dimension = am.signal_dimension
            am.remove(axes)
            if old_signal_dimension != am.signal_dimension:
                if am.signal_dimension == 2:
                    self._record_by = "image"
                elif am.signal_dimension == 1:
                    self._record_by = "spectrum"
                elif am.signal_dimension == 0:
                    self._record_by = ""
                else:
                    return
                self.metadata.Signal.record_by = self._record_by
                self._assign_subclass()
        else:
            # Create a "Scalar" axis because the axis is the last one left and
            # HyperSpy does not # support 0 dimensions
            am.remove(axes)
            am._append_axis(
                size=1,
                scale=1,
                offset=0,
                name="Scalar",
                navigate=False,)

    def _ma_workaround(self, s, function, axes, ar_axes, out):
        # TODO: Remove if and when numpy.ma accepts tuple `axis`

        # Basically perform unfolding, but only on data. We don't care about
        # the axes since the function will consume it/them.
        if not np.iterable(ar_axes):
            ar_axes = (ar_axes,)
        ar_axes = sorted(ar_axes)
        new_shape = list(self.data.shape)
        for index in ar_axes[1:]:
            new_shape[index] = 1
        new_shape[ar_axes[0]] = -1
        data = self.data.reshape(new_shape).squeeze()

        if out:
            data = np.atleast_1d(function(data, axis=ar_axes[0],))
            if data.shape == out.data.shape:
                out.data[:] = data
                out.events.data_changed.trigger(obj=out)
            else:
                raise ValueError(
                    "The output shape %s does not match  the shape of "
                    "`out` %s" % (data.shape, out.data.shape))
        else:
            s.data = function(data, axis=ar_axes[0],)
            s._remove_axis([ax.index_in_axes_manager for ax in axes])
            return s

    def _apply_function_on_data_and_remove_axis(self, function, axes,
                                                out=None):
        axes = self.axes_manager[axes]
        if not np.iterable(axes):
            axes = (axes,)
        # Use out argument in numpy function when available for operations that
        # do not return scalars in numpy.
        np_out = not len(self.axes_manager._axes) == len(axes)
        ar_axes = tuple(ax.index_in_array for ax in axes)
        if len(ar_axes) == 1:
            ar_axes = ar_axes[0]

        s = out or self._deepcopy_with_new_data(None)

        if np.ma.is_masked(self.data):
            return self._ma_workaround(s=s, function=function, axes=axes,
                                       ar_axes=ar_axes, out=out)
        if out:
            if np_out:
                function(self.data, axis=ar_axes, out=out.data,)
            else:
                data = np.atleast_1d(function(self.data, axis=ar_axes,))
                if data.shape == out.data.shape:
                    out.data[:] = data
                else:
                    raise ValueError(
                        "The output shape %s does not match  the shape of "
                        "`out` %s" % (data.shape, out.data.shape))
            out.events.data_changed.trigger(obj=out)
        else:
            s.data = np.atleast_1d(
                function(self.data, axis=ar_axes,))
            s._remove_axis([ax.index_in_axes_manager for ax in axes])
            s.events.data_changed.trigger(self)
            return s

    def sum(self, axis=None, out=None):
        """Sum the data over the given axes.

        Parameters
        ----------
        axis %s
        %s

        Returns
        -------
        s : Signal

        See also
        --------
        max, min, mean, std, var, indexmax, valuemax, amax

        Examples
        --------
        >>> import numpy as np
        >>> s = Signal(np.random.random((64,64,1024)))
        >>> s.data.shape
        (64,64,1024)
        >>> s.sum(-1).data.shape
        (64,64)

        """
        if axis is None:
            axis = self.axes_manager.navigation_axes
        return self._apply_function_on_data_and_remove_axis(np.sum, axis,
                                                            out=out)
    sum.__doc__ %= (MANY_AXIS_PARAMETER, OUT_ARG)

    def max(self, axis=None, out=None):
        """Returns a signal with the maximum of the signal along at least one
        axis.

        Parameters
        ----------
        axis %s
        %s

        Returns
        -------
        s : Signal

        See also
        --------
        min, sum, mean, std, var, indexmax, valuemax, amax

        Examples
        --------
        >>> import numpy as np
        >>> s = Signal(np.random.random((64,64,1024)))
        >>> s.data.shape
        (64,64,1024)
        >>> s.max(-1).data.shape
        (64,64)

        """
        if axis is None:
            axis = self.axes_manager.navigation_axes
        return self._apply_function_on_data_and_remove_axis(np.max, axis,
                                                            out=out)
    max.__doc__ %= (MANY_AXIS_PARAMETER, OUT_ARG)

    def min(self, axis=None, out=None):
        """Returns a signal with the minimum of the signal along at least one
        axis.

        Parameters
        ----------
        axis %s
        %s

        Returns
        -------
        s : Signal

        See also
        --------
        max, sum, mean, std, var, indexmax, valuemax, amax

        Examples
        --------
        >>> import numpy as np
        >>> s = Signal(np.random.random((64,64,1024)))
        >>> s.data.shape
        (64,64,1024)
        >>> s.min(-1).data.shape
        (64,64)

        """
        if axis is None:
            axis = self.axes_manager.navigation_axes
        return self._apply_function_on_data_and_remove_axis(np.min, axis,
                                                            out=out)
    min.__doc__ %= (MANY_AXIS_PARAMETER, OUT_ARG)

    def mean(self, axis=None, out=None):
        """Returns a signal with the average of the signal along at least one
        axis.

        Parameters
        ----------
        axis %s
        %s

        Returns
        -------
        s : Signal

        See also
        --------
        max, min, sum, std, var, indexmax, valuemax, amax

        Examples
        --------
        >>> import numpy as np
        >>> s = Signal(np.random.random((64,64,1024)))
        >>> s.data.shape
        (64,64,1024)
        >>> s.mean(-1).data.shape
        (64,64)

        """
        if axis is None:
            axis = self.axes_manager.navigation_axes
        return self._apply_function_on_data_and_remove_axis(np.mean, axis,
                                                            out=out)
    mean.__doc__ %= (MANY_AXIS_PARAMETER, OUT_ARG)

    def std(self, axis=None, out=None):
        """Returns a signal with the standard deviation of the signal along
        at least one axis.

        Parameters
        ----------
        axis %s
        %s

        Returns
        -------
        s : Signal

        See also
        --------
        max, min, sum, mean, var, indexmax, valuemax, amax

        Examples
        --------
        >>> import numpy as np
        >>> s = Signal(np.random.random((64,64,1024)))
        >>> s.data.shape
        (64,64,1024)
        >>> s.std(-1).data.shape
        (64,64)

        """
        if axis is None:
            axis = self.axes_manager.navigation_axes
        return self._apply_function_on_data_and_remove_axis(np.std, axis,
                                                            out=out)
    std.__doc__ %= (MANY_AXIS_PARAMETER, OUT_ARG)

    def var(self, axis=None, out=None):
        """Returns a signal with the variances of the signal along at least one
        axis.

        Parameters
        ----------
        axis %s
        %s

        Returns
        -------
        s : Signal

        See also
        --------
        max, min, sum, mean, std, indexmax, valuemax, amax

        Examples
        --------
        >>> import numpy as np
        >>> s = Signal(np.random.random((64,64,1024)))
        >>> s.data.shape
        (64,64,1024)
        >>> s.var(-1).data.shape
        (64,64)

        """
        if axis is None:
            axis = self.axes_manager.navigation_axes
        return self._apply_function_on_data_and_remove_axis(np.var, axis,
                                                            out=out)
    var.__doc__ %= (MANY_AXIS_PARAMETER, OUT_ARG)

    def diff(self, axis, order=1, out=None):
        """Returns a signal with the n-th order discrete difference along
        given axis.

        Parameters
        ----------
        axis %s
        order : int
            the order of the derivative
                %s

        See also
        --------
        max, min, sum, mean, std, var, indexmax, valuemax, amax

        Examples
        --------
        >>> import numpy as np
        >>> s = Signal(np.random.random((64,64,1024)))
        >>> s.data.shape
        (64,64,1024)
        >>> s.diff(-1).data.shape
        (64,64,1023)
        """
        s = out or self._deepcopy_with_new_data(None)
        data = np.diff(self.data, n=order,
                       axis=self.axes_manager[axis].index_in_array)
        if out is not None:
            out.data[:] = data
        else:
            s.data = data
        axis2 = s.axes_manager[axis]
        new_offset = self.axes_manager[axis].offset + (order * axis2.scale / 2)
        axis2.offset = new_offset
        s.get_dimensions_from_data()
        if out is None:
            return s
        else:
            out.events.data_changed.trigger(obj=out)
    diff.__doc__ %= (ONE_AXIS_PARAMETER, OUT_ARG)

    def derivative(self, axis, order=1, out=None):
        """Numerical derivative along the given axis.

        Currently only the first order finite difference method is implemented.

        Parameters
        ----------
        axis %s
        order: int
            The order of the derivative. (Note that this is the order of the
            derivative i.e. `order=2` does not use second order finite
            differences method.)
        %s

        Returns
        -------
        der : Signal
            Note that the size of the data on the given `axis` decreases by the
            given `order` i.e. if `axis` is "x" and `order` is 2 the
            x dimension is N, der's x dimension is N - 2.

        See also
        --------
        diff

        """

        der = self.diff(order=order, axis=axis, out=out)
        der = out or der
        axis = self.axes_manager[axis]
        der.data /= axis.scale ** order
        if out is None:
            return der
        else:
            out.events.data_changed.trigger(obj=out)
    derivative.__doc__ %= (ONE_AXIS_PARAMETER, OUT_ARG)

    def integrate_simpson(self, axis, out=None):
        """Returns a signal with the result of calculating the integral
        of the signal along an axis using Simpson's rule.

        Parameters
        ----------
        axis %s
        %s

        Returns
        -------
        s : Signal

        See also
        --------
        max, min, sum, mean, std, var, indexmax, valuemax, amax

        Examples
        --------
        >>> import numpy as np
        >>> s = Signal(np.random.random((64,64,1024)))
        >>> s.data.shape
        (64,64,1024)
        >>> s.var(-1).data.shape
        (64,64)

        """
        axis = self.axes_manager[axis]
        s = out or self._deepcopy_with_new_data(None)
        data = sp.integrate.simps(y=self.data, x=axis.axis,
                                  axis=axis.index_in_array)
        if out is not None:
            out.data[:] = data
            out.events.data_changed.trigger(obj=out)
        else:
            s.data = data
            s._remove_axis(axis.index_in_axes_manager)
            return s
    integrate_simpson.__doc__ %= (ONE_AXIS_PARAMETER, OUT_ARG)

<<<<<<< HEAD
    def fft(self):
        """Compute the discrete Fourier Transform.

        This function computes the discrete Fourier Transform over the signal
        axes by means of the Fast Fourier Transform (FFT) as implemented in
        numpy.

        Return
        ------
        signals.Signal

        Examples
        --------
        >>> im = hs.signals.Image(scipy.misc.lena())
        >>> im.fft()
        <Image, title: FFT of , dimensions: (|512, 512)>

        Notes
        -----
        For further information see the documentation of numpy.fft.fftn
        """

        if self.axes_manager.signal_dimension == 0:
            raise AttributeError("Signal dimension must be at least one.")
        ax = self.axes_manager
        axes = np.arange(ax.signal_dimension) + ax.navigation_dimension
        im_fft = self._deepcopy_with_new_data(np.fft.fftshift(
            np.fft.fftn(self.data, axes=axes), axes=axes))
        shape_fft = self.axes_manager.shape
        im_fft.metadata.General.title = 'FFT of ' + \
            im_fft.metadata.General.title
        for ax, dim in zip(axes, shape_fft):
            axis = im_fft.axes_manager[ax]
            axis.scale = 1. / dim / self.axes_manager[ax].scale
            axis.units = str(self.axes_manager[ax].units) + '$^{-1}$'
            axis.offset = -axis.high_value / 2.
        return im_fft

    def ifft(self):
        """
        Compute the inverse discrete Fourier Transform.

        This function computes the inverse of the discrete
        Fourier Transform over the signal axes by
        means of the Fast Fourier Transform (FFT).

        Return
        ------
        signals.Signal

        Examples
        --------
        >>> im = hs.signals.Image(scipy.misc.lena())
        >>> imfft = im.fft()
        >>> imfft.ifft()
        <Image, title: iFFT of FFT of , dimensions: (|512, 512)>

        Notes
        -----
        For further information see the documentation of numpy.fft.ifftn

        """

        if self.axes_manager.signal_dimension == 0:
            raise AttributeError("Signal dimension must be at least one.")
        ax = self.axes_manager
        axes = np.arange(ax.signal_dimension) + ax.navigation_dimension
        im_ifft = self._deepcopy_with_new_data(np.fft.ifftn(np.fft.ifftshift(
            self.data, axes=axes), axes=axes).real)
        im_ifft.metadata.General.title = 'iFFT of ' + \
            im_ifft.metadata.General.title
        for ax, dim in zip(axes, self.axes_manager.shape):
            axis = im_ifft.axes_manager[ax]
            axis.scale = 1. / dim / self.axes_manager[ax].scale
            if str(self.axes_manager[ax].units).endswith('$^{-1}$'):
                axis.units = str(self.axes_manager[ax].units)[:-7]
            else:
                axis.units = str(self.axes_manager[ax].units)
        return im_ifft

    def integrate1D(self, axis):
=======
    def integrate1D(self, axis, out=None):
>>>>>>> 242e587a
        """Integrate the signal over the given axis.

        The integration is performed using Simpson's rule if
        `metadata.Signal.binned` is False and summation over the given axis if
        True.

        Parameters
        ----------
        axis %s
        %s

        Returns
        -------
        s : Signal

        See also
        --------
        integrate_simpson, diff, derivative

        Examples
        --------
        >>> import numpy as np
        >>> s = Signal(np.random.random((64,64,1024)))
        >>> s.data.shape
        (64,64,1024)
        >>> s.var(-1).data.shape
        (64,64)

        """
        if self.metadata.Signal.binned is False:
            return self.integrate_simpson(axis=axis, out=out)
        else:
            return self.sum(axis=axis, out=out)
    integrate1D.__doc__ %= (ONE_AXIS_PARAMETER, OUT_ARG)

    def indexmax(self, axis, out=None):
        """Returns a signal with the index of the maximum along an axis.

        Parameters
        ----------
        axis %s
        %s

        Returns
        -------
        s : Signal
            The data dtype is always int.

        See also
        --------
        max, min, sum, mean, std, var, valuemax, amax

        Usage
        -----
        >>> import numpy as np
        >>> s = Signal(np.random.random((64,64,1024)))
        >>> s.data.shape
        (64,64,1024)
        >>> s.indexmax(-1).data.shape
        (64,64)

        """
        return self._apply_function_on_data_and_remove_axis(np.argmax, axis,
                                                            out=out)
    indexmax.__doc__ %= (ONE_AXIS_PARAMETER, OUT_ARG)

    def valuemax(self, axis, out=None):
        """Returns a signal with the value of coordinates of the maximum along an axis.

        Parameters
        ----------
        axis %s
        %s

        Returns
        -------
        s : Signal

        See also
        --------
        max, min, sum, mean, std, var, indexmax, amax

        Usage
        -----
        >>> import numpy as np
        >>> s = Signal(np.random.random((64,64,1024)))
        >>> s.data.shape
        (64,64,1024)
        >>> s.valuemax(-1).data.shape
        (64,64)

        """
        idx = self.indexmax(axis)
        data = self.axes_manager[axis].index2value(idx.data)
        if out is None:
            idx.data = data
            return idx
        else:
            out.data[:] = data
            out.events.data_changed.trigger(obj=out)
    valuemax.__doc__ %= (ONE_AXIS_PARAMETER, OUT_ARG)

    def get_histogram(self, bins='freedman', range_bins=None, out=None,
                      **kwargs):
        """Return a histogram of the signal data.

        More sophisticated algorithms for determining bins can be used.
        Aside from the `bins` argument allowing a string specified how bins
        are computed, the parameters are the same as numpy.histogram().

        Parameters
        ----------
        bins : int or list or str, optional
            If bins is a string, then it must be one of:
            'knuth' : use Knuth's rule to determine bins
            'scotts' : use Scott's rule to determine bins
            'freedman' : use the Freedman-diaconis rule to determine bins
            'blocks' : use bayesian blocks for dynamic bin widths
        range_bins : tuple or None, optional
            the minimum and maximum range for the histogram. If not specified,
            it will be (x.min(), x.max())
        %s
        **kwargs
            other keyword arguments (weight and density) are described in
            np.histogram().

        Returns
        -------
        hist_spec : An 1D spectrum instance containing the histogram.

        See Also
        --------
        print_summary_statistics
        astroML.density_estimation.histogram, numpy.histogram : these are the
            functions that hyperspy uses to compute the histogram.

        Notes
        -----
        The number of bins estimators are taken from AstroML. Read
        their documentation for more info.

        Examples
        --------
        >>> s = hs.signals.Spectrum(np.random.normal(size=(10, 100)))
        Plot the data histogram
        >>> s.get_histogram().plot()
        Plot the histogram of the signal at the current coordinates
        >>> s.get_current_signal().get_histogram().plot()

        """
        from hyperspy import signals
        data = self.data[~np.isnan(self.data)].flatten()
        hist, bin_edges = histogram(data,
                                    bins=bins,
                                    range=range_bins,
                                    **kwargs)
        if out is None:
            hist_spec = signals.Spectrum(hist)
        else:
            hist_spec = out
            if hist_spec.data.shape == hist.shape:
                hist_spec.data[:] = hist
            else:
                hist_spec.data = hist
        if bins == 'blocks':
            hist_spec.axes_manager.signal_axes[0].axis = bin_edges[:-1]
            warnings.warn(
                "The options `bins = 'blocks'` is not fully supported in this "
                "versions of hyperspy. It should be used for plotting purpose"
                "only.")
        else:
            hist_spec.axes_manager[0].scale = bin_edges[1] - bin_edges[0]
            hist_spec.axes_manager[0].offset = bin_edges[0]
            hist_spec.axes_manager[0].size = hist.shape[-1]
        hist_spec.axes_manager[0].name = 'value'
        hist_spec.metadata.General.title = (self.metadata.General.title +
                                            " histogram")
        hist_spec.metadata.Signal.binned = True
        if out is None:
            return hist_spec
        else:
            out.events.data_changed.trigger(obj=out)
    get_histogram.__doc__ %= OUT_ARG

    def map(self, function,
            show_progressbar=None, **kwargs):
        """Apply a function to the signal data at all the coordinates.

        The function must operate on numpy arrays and the output *must have the
        same dimensions as the input*. The function is applied to the data at
        each coordinate and the result is stored in the current signal i.e.
        this method operates *in-place*.  Any extra keyword argument is passed
        to the function. The keywords can take different values at different
        coordinates. If the function takes an `axis` or `axes` argument, the
        function is assumed to be vectorial and the signal axes are assigned to
        `axis` or `axes`.  Otherwise, the signal is iterated over the
        navigation axes and a progress bar is displayed to monitor the
        progress.

        Parameters
        ----------

        function : function
            A function that can be applied to the signal.
        show_progressbar : None or bool
            If True, display a progress bar. If None the default is set in
            `preferences`.
        keyword arguments : any valid keyword argument
            All extra keyword arguments are passed to the

        Notes
        -----
        This method is similar to Python's :func:`map` that can also be utilize
        with a :class:`Signal` instance for similar purposes. However, this
        method has the advantage of being faster because it iterates the numpy
        array instead of the :class:`Signal`.

        Examples
        --------
        Apply a gaussian filter to all the images in the dataset. The sigma
        parameter is constant.

        >>> import scipy.ndimage
        >>> im = hs.signals.Image(np.random.random((10, 64, 64)))
        >>> im.map(scipy.ndimage.gaussian_filter, sigma=2.5)

        Apply a gaussian filter to all the images in the dataset. The sigmal
        parameter is variable.

        >>> im = hs.signals.Image(np.random.random((10, 64, 64)))
        >>> sigmas = hs.signals.Signal(np.linspace(2,5,10))
        >>> sigmas.axes_manager.set_signal_dimension(0)
        >>> im.map(scipy.ndimage.gaussian_filter, sigma=sigmas)

        """
        if show_progressbar is None:
            show_progressbar = preferences.General.show_progressbar
        # Sepate ndkwargs
        ndkwargs = ()
        for key, value in kwargs.iteritems():
            if isinstance(value, Signal):
                ndkwargs += ((key, value),)

        # Check if the signal axes have inhomogenous scales and/or units and
        # display in warning if yes.
        scale = set()
        units = set()
        for i in range(len(self.axes_manager.signal_axes)):
            scale.add(self.axes_manager[i].scale)
            units.add(self.axes_manager[i].units)
        if len(units) != 1 or len(scale) != 1:
            warnings.warn(
                "The function you applied does not take into "
                "account the difference of units and of scales in-between"
                " axes.")
        # If the function has an axis argument and the signal dimension is 1,
        # we suppose that it can operate on the full array and we don't
        # interate over the coordinates.
        try:
            fargs = inspect.getargspec(function).args
        except TypeError:
            # This is probably a Cython function that is not supported by
            # inspect.
            fargs = []

        if not ndkwargs and (self.axes_manager.signal_dimension == 1 and
                             "axis" in fargs):
            kwargs['axis'] = \
                self.axes_manager.signal_axes[-1].index_in_array

            self.data = function(self.data, **kwargs)
        # If the function has an axes argument
        # we suppose that it can operate on the full array and we don't
        # interate over the coordinates.
        elif not ndkwargs and "axes" in fargs:
            kwargs['axes'] = tuple([axis.index_in_array for axis in
                                    self.axes_manager.signal_axes])
            self.data = function(self.data, **kwargs)
        else:
            # Iteration over coordinates.
            pbar = progressbar(
                maxval=self.axes_manager.navigation_size,
                disabled=not show_progressbar)
            iterators = [signal[1]._iterate_signal() for signal in ndkwargs]
            iterators = tuple([self._iterate_signal()] + iterators)
            for data in zip(*iterators):
                for (key, value), datum in zip(ndkwargs, data[1:]):
                    kwargs[key] = datum[0]
                data[0][:] = function(data[0], **kwargs)
                pbar.next()
            pbar.finish()
        self.events.data_changed.trigger(obj=self)

    def copy(self):
        try:
            backup_plot = self._plot
            self._plot = None
            return copy.copy(self)
        finally:
            self._plot = backup_plot

    def __deepcopy__(self, memo):
        dc = type(self)(**self._to_dictionary())
        if dc.data is not None:
            dc.data = dc.data.copy()

        # uncomment if we want to deepcopy models as well:

        # dc.models._add_dictionary(
        #     copy.deepcopy(
        #         self.models._models.as_dictionary()))

        # The Signal subclasses might change the view on init
        # The following code just copies the original view
        for oaxis, caxis in zip(self.axes_manager._axes,
                                dc.axes_manager._axes):
            caxis.navigate = oaxis.navigate
        return dc

    def deepcopy(self):
        return copy.deepcopy(self)

    def change_dtype(self, dtype):
        """Change the data type.

        Parameters
        ----------
        dtype : str or dtype
            Typecode or data-type to which the array is cast. In
            addition to all standard numpy dtypes HyperSpy
            supports four extra dtypes for RGB images:
            "rgb8", "rgba8", "rgb16" and "rgba16". Changing from
            and to any rgbx dtype is more constrained than most
            other dtype conversions. To change to a rgbx dtype
            the signal `record_by` must be "spectrum",
            `signal_dimension` must be 3(4) for rgb(rgba) dtypes
            and the dtype must be uint8(uint16) for rgbx8(rgbx16).
            After conversion `record_by` becomes `image` and the
            spectra dimension is removed. The dtype of images of
            dtype rgbx8(rgbx16) can only be changed to uint8(uint16)
            and the `record_by` becomes "spectrum".


        Examples
        --------
        >>> s = hs.signals.Spectrum([1,2,3,4,5])
        >>> s.data
        array([1, 2, 3, 4, 5])
        >>> s.change_dtype('float')
        >>> s.data
        array([ 1.,  2.,  3.,  4.,  5.])

        """
        if not isinstance(dtype, np.dtype):
            if dtype in rgb_tools.rgb_dtypes:
                if self.metadata.Signal.record_by != "spectrum":
                    raise AttributeError(
                        "Only spectrum signals can be converted "
                        "to RGB images.")
                if "8" in dtype and self.data.dtype.name != "uint8":
                    raise AttributeError(
                        "Only signals with dtype uint8 can be converted to "
                        "rgb8 images")
                elif "16" in dtype and self.data.dtype.name != "uint16":
                    raise AttributeError(
                        "Only signals with dtype uint16 can be converted to "
                        "rgb16 images")
                dtype = rgb_tools.rgb_dtypes[dtype]
                self.data = rgb_tools.regular_array2rgbx(self.data)
                self.axes_manager.remove(-1)
                self.metadata.Signal.record_by = "image"
                self._assign_subclass()
                return
            else:
                dtype = np.dtype(dtype)
        if rgb_tools.is_rgbx(self.data) is True:
            ddtype = self.data.dtype.fields["B"][0]

            if ddtype != dtype:
                raise ValueError(
                    "It is only possibile to change to %s." %
                    ddtype)
            self.data = rgb_tools.rgbx2regular_array(self.data)
            self.get_dimensions_from_data()
            self.metadata.Signal.record_by = "spectrum"
            self.axes_manager[-1 + 2j].name = "RGB index"
            self._assign_subclass()
            return
        else:
            self.data = self.data.astype(dtype)

    def estimate_poissonian_noise_variance(self,
                                           expected_value=None,
                                           gain_factor=None,
                                           gain_offset=None,
                                           correlation_factor=None):
        """Estimate the poissonian noise variance of the signal.

        The variance is stored in the
        ``metadata.Signal.Noise_properties.variance`` attribute.

        A poissonian noise  variance is equal to the expected value. With the
        default arguments, this method simply sets the variance attribute to
        the given `expected_value`. However, more generally (although then
        noise is not strictly poissonian), the variance may be proportional to
        the expected value. Moreover, when the noise is a mixture of white
        (gaussian) and poissonian noise, the variance is described by the
        following linear model:

            .. math::

                \mathrm{Var}[X] = (a * \mathrm{E}[X] + b) * c

        Where `a` is the `gain_factor`, `b` is the `gain_offset` (the gaussian
        noise variance) and `c` the `correlation_factor`. The correlation
        factor accounts for correlation of adjacent signal elements that can
        be modeled as a convolution with a gaussian point spread function.


        Parameters
        ----------
        expected_value : None or Signal instance.
            If None, the signal data is taken as the expected value. Note that
            this may be inaccurate where `data` is small.
        gain_factor, gain_offset, correlation_factor: None or float.
            All three must be positive. If None, take the values from
            ``metadata.Signal.Noise_properties.Variance_linear_model`` if
            defined. Otherwise suppose poissonian noise i.e. ``gain_factor=1``,
            ``gain_offset=0``, ``correlation_factor=1``. If not None, the
            values are stored in
            ``metadata.Signal.Noise_properties.Variance_linear_model``.

        """
        if expected_value is None:
            dc = self.data.copy()
        else:
            dc = expected_value.data.copy()
        if self.metadata.has_item(
                "Signal.Noise_properties.Variance_linear_model"):
            vlm = self.metadata.Signal.Noise_properties.Variance_linear_model
        else:
            self.metadata.add_node(
                "Signal.Noise_properties.Variance_linear_model")
            vlm = self.metadata.Signal.Noise_properties.Variance_linear_model

        if gain_factor is None:
            if not vlm.has_item("gain_factor"):
                vlm.gain_factor = 1
            gain_factor = vlm.gain_factor

        if gain_offset is None:
            if not vlm.has_item("gain_offset"):
                vlm.gain_offset = 0
            gain_offset = vlm.gain_offset

        if correlation_factor is None:
            if not vlm.has_item("correlation_factor"):
                vlm.correlation_factor = 1
            correlation_factor = vlm.correlation_factor

        if gain_offset < 0:
            raise ValueError("`gain_offset` must be positive.")
        if gain_factor < 0:
            raise ValueError("`gain_factor` must be positive.")
        if correlation_factor < 0:
            raise ValueError("`correlation_factor` must be positive.")

        variance = (dc * gain_factor + gain_offset) * correlation_factor
        # The lower bound of the variance is the gaussian noise.
        variance = np.clip(variance, gain_offset * correlation_factor, np.inf)
        variance = type(self)(variance)
        variance.axes_manager = self.axes_manager
        variance.metadata.General.title = ("Variance of " +
                                           self.metadata.General.title)
        self.metadata.set_item(
            "Signal.Noise_properties.variance", variance)

    def get_current_signal(self, auto_title=True, auto_filename=True):
        """Returns the data at the current coordinates as a Signal subclass.

        The signal subclass is the same as that of the current object. All the
        axes navigation attribute are set to False.

        Parameters
        ----------
        auto_title : bool
            If True an space followed by the current indices in parenthesis
            are appended to the title.
        auto_filename : bool
            If True and `tmp_parameters.filename` is defined
            (what is always the case when the Signal has been read from a
            file), the filename is modified by appending an underscore and a
            parenthesis containing the current indices.

        Returns
        -------
        cs : Signal subclass instance.

        Examples
        --------
        >>> im = hs.signals.Image(np.zeros((2,3, 32,32)))
        >>> im
        <Image, title: , dimensions: (3, 2, 32, 32)>
        >>> im.axes_manager.indices = 2,1
        >>> im.get_current_signal()
        <Image, title:  (2, 1), dimensions: (32, 32)>

        """
        cs = self.__class__(
            self(),
            axes=self.axes_manager._get_signal_axes_dicts(),
            metadata=self.metadata.as_dictionary(),)

        if auto_filename is True and self.tmp_parameters.has_item('filename'):
            cs.tmp_parameters.filename = (self.tmp_parameters.filename +
                                          '_' +
                                          str(self.axes_manager.indices))
            cs.tmp_parameters.extension = self.tmp_parameters.extension
            cs.tmp_parameters.folder = self.tmp_parameters.folder
        if auto_title is True:
            cs.metadata.General.title = (cs.metadata.General.title +
                                         ' ' + str(self.axes_manager.indices))
        cs.axes_manager._set_axis_attribute_values("navigate", False)
        return cs

    def _get_navigation_signal(self, data=None, dtype=None):
        """Return a signal with the same axes as the navigation space.

        Parameters
        ----------
        data : {None, numpy array}, optional
            If None the `Signal` data is an array of the same dtype as the
            current one filled with zeros. If a numpy array, the array must
            have the correct dimensions.

        dtype : data-type, optional
            The desired data-type for the data array when `data` is None,
            e.g., `numpy.int8`.  Default is the data type of the current signal
            data.


        """
        if data is not None:
            ref_shape = (self.axes_manager._navigation_shape_in_array
                         if self.axes_manager.navigation_dimension != 0
                         else (1,))
            if data.shape != ref_shape:
                raise ValueError(
                    ("data.shape %s is not equal to the current navigation "
                     "shape in array which is %s") %
                    (str(data.shape), str(ref_shape)))
        else:
            if dtype is None:
                dtype = self.data.dtype
            if self.axes_manager.navigation_dimension == 0:
                data = np.array([0, ], dtype=dtype)
            else:
                data = np.zeros(self.axes_manager._navigation_shape_in_array,
                                dtype=dtype)
        if self.axes_manager.navigation_dimension == 0:
            s = Signal(data)
        elif self.axes_manager.navigation_dimension == 1:
            from hyperspy._signals.spectrum import Spectrum
            s = Spectrum(data,
                         axes=self.axes_manager._get_navigation_axes_dicts())
        elif self.axes_manager.navigation_dimension == 2:
            from hyperspy._signals.image import Image
            s = Image(data,
                      axes=self.axes_manager._get_navigation_axes_dicts())
        else:
            s = Signal(np.zeros(self.axes_manager._navigation_shape_in_array,
                                dtype=self.data.dtype),
                       axes=self.axes_manager._get_navigation_axes_dicts())
            s.axes_manager.set_signal_dimension(
                self.axes_manager.navigation_dimension)
        return s

    def _get_signal_signal(self, data=None, dtype=None):
        """Return a signal with the same axes as the signal space.

        Parameters
        ----------
        data : {None, numpy array}, optional
            If None the `Signal` data is an array of the same dtype as the
            current one filled with zeros. If a numpy array, the array must
            have the correct dimensions.
        dtype : data-type, optional
            The desired data-type for the data array when `data` is None,
            e.g., `numpy.int8`.  Default is the data type of the current signal
            data.

        """

        if data is not None:
            ref_shape = (self.axes_manager._signal_shape_in_array
                         if self.axes_manager.signal_dimension != 0
                         else (1,))
            if data.shape != ref_shape:
                raise ValueError(
                    "data.shape %s is not equal to the current signal shape in"
                    " array which is %s" % (str(data.shape), str(ref_shape)))
        else:
            if dtype is None:
                dtype = self.data.dtype
            if self.axes_manager.signal_dimension == 0:
                data = np.array([0, ], dtype=dtype)
            else:
                data = np.zeros(self.axes_manager._signal_shape_in_array,
                                dtype=dtype)

        if self.axes_manager.signal_dimension == 0:
            s = Signal(data)
            s.set_signal_type(self.metadata.Signal.signal_type)
        else:
            s = self.__class__(data,
                               axes=self.axes_manager._get_signal_axes_dicts())
        return s

    def __iter__(self):
        # Reset AxesManager iteration index
        self.axes_manager.__iter__()
        return self

    def next(self):
        self.axes_manager.next()
        return self.get_current_signal()

    def __len__(self):
        nitem = int(self.axes_manager.navigation_size)
        nitem = nitem if nitem > 0 else 1
        return nitem

    def as_spectrum(self, spectral_axis, out=None):
        """Return the Signal as a spectrum.

        The chosen spectral axis is moved to the last index in the
        array and the data is made contiguous for effecient
        iteration over spectra.


        Parameters
        ----------
        spectral_axis %s
        %s

        Examples
        --------
        >>> img = hs.signals.Image(np.ones((3,4,5,6)))
        >>> img
        <Image, title: , dimensions: (4, 3, 6, 5)>
        >>> img.to_spectrum(-1+1j)
        <Spectrum, title: , dimensions: (6, 5, 4, 3)>
        >>> img.to_spectrum(0)
        <Spectrum, title: , dimensions: (6, 5, 3, 4)>

        """
        # Roll the spectral axis to-be to the latex index in the array
        sp = self.rollaxis(spectral_axis, -1 + 3j)
        sp.metadata.Signal.record_by = "spectrum"
        sp._assign_subclass()
        if out is None:
            return sp
        else:
            out.data[:] = sp.data
            out.events.data_changed.trigger(obj=out)
    as_spectrum.__doc__ %= (ONE_AXIS_PARAMETER, OUT_ARG)

    def as_image(self, image_axes, out=None):
        """Convert signal to image.

        The chosen image axes are moved to the last indices in the
        array and the data is made contiguous for effecient
        iteration over images.

        Parameters
        ----------
        image_axes : tuple of {int | str | axis}
            Select the image axes. Note that the order of the axes matters
            and it is given in the "natural" i.e. X, Y, Z... order.
        %s

        Examples
        --------
        >>> s = hs.signals.Spectrum(np.ones((2,3,4,5)))
        >>> s
        <Spectrum, title: , dimensions: (4, 3, 2, 5)>
        >>> s.as_image((0,1))
        <Image, title: , dimensions: (5, 2, 4, 3)>

        >>> s.to_image((1,2))
        <Image, title: , dimensions: (4, 5, 3, 2)>

        Raises
        ------
        DataDimensionError : when data.ndim < 2

        """
        if self.data.ndim < 2:
            raise DataDimensionError(
                "A Signal dimension must be >= 2 to be converted to an Image")
        axes = (self.axes_manager[image_axes[0]],
                self.axes_manager[image_axes[1]])
        iaxes = [axis.index_in_array for axis in axes]
        im = self.rollaxis(iaxes[0] + 3j, -1 + 3j).rollaxis(
            iaxes[1] - np.argmax(iaxes) + 3j, -2 + 3j)
        im.metadata.Signal.record_by = "image"
        im._assign_subclass()
        if out is None:
            return im
        else:
            out.data[:] = im.data
            out.events.data_changed.trigger(obj=out)
    as_image.__doc__ %= OUT_ARG

    def _assign_subclass(self):
        mp = self.metadata
        self.__class__ = hyperspy.io.assign_signal_subclass(
            record_by=mp.Signal.record_by
            if "Signal.record_by" in mp
            else self._record_by,
            signal_type=mp.Signal.signal_type
            if "Signal.signal_type" in mp
            else self._signal_type,
            signal_origin=mp.Signal.signal_origin
            if "Signal.signal_origin" in mp
            else self._signal_origin)
        self.__init__(**self._to_dictionary())

    def set_signal_type(self, signal_type):
        """Set the signal type and change the current class
        accordingly if pertinent.

        The signal_type attribute specifies the kind of data that the signal
        containts e.g. "EELS" for electron energy-loss spectroscopy,
        "PES" for photoemission spectroscopy. There are some methods that are
        only available for certain kind of signals, so setting this
        parameter can enable/disable features.

        Parameters
        ----------
        signal_type : {"EELS", "EDS_TEM", "EDS_SEM", "DielectricFunction"}
            Currently there are special features for "EELS" (electron
            energy-loss spectroscopy), "EDS_TEM" (energy dispersive X-rays of
            thin samples, normally obtained in a transmission electron
            microscope), "EDS_SEM" (energy dispersive X-rays of thick samples,
            normally obtained in a scanning electron microscope) and
            "DielectricFuction". Setting the signal_type to the correct acronym
            is highly advisable when analyzing any signal for which HyperSpy
            provides extra features. Even if HyperSpy does not provide extra
            features for the signal that you are analyzing, it is good practice
            to set signal_type to a value that best describes the data signal
            type.

        """
        self.metadata.Signal.signal_type = signal_type
        self._assign_subclass()

    def set_signal_origin(self, origin):
        """Set the origin of the signal and change the current class
        accordingly if pertinent.

        The signal_origin attribute specifies if the data was obtained
        through experiment or simulation. There are some methods that are
        only available for experimental or simulated data, so setting this
        parameter can enable/disable features.


        Parameters
        ----------
        origin : {'experiment', 'simulation', None, ""}
            None an the empty string mean that the signal origin is uknown.

        Raises
        ------
        ValueError if origin is not 'experiment' or 'simulation'

        """
        if origin not in ['experiment', 'simulation', "", None]:
            raise ValueError("`origin` must be one of: experiment, simulation")
        if origin is None:
            origin = ""
        self.metadata.Signal.signal_origin = origin
        self._assign_subclass()

    def print_summary_statistics(self, formatter="%.3f"):
        """Prints the five-number summary statistics of the data, the mean and
        the standard deviation.

        Prints the mean, standandard deviation (std), maximum (max), minimum
        (min), first quartile (Q1), median and third quartile. nans are
        removed from the calculations.

        Parameters
        ----------
        formatter : bool
           Number formatter.

        See Also
        --------
        get_histogram

        """
        data = self.data
        # To make it work with nans
        data = data[~np.isnan(data)]
        print(underline("Summary statistics"))
        print("mean:\t" + formatter % data.mean())
        print("std:\t" + formatter % data.std())
        print
        print("min:\t" + formatter % data.min())
        print("Q1:\t" + formatter % np.percentile(data,
                                                  25))
        print("median:\t" + formatter % np.median(data))
        print("Q3:\t" + formatter % np.percentile(data,
                                                  75))
        print("max:\t" + formatter % data.max())

    @property
    def is_rgba(self):
        return rgb_tools.is_rgba(self.data)

    @property
    def is_rgb(self):
        return rgb_tools.is_rgb(self.data)

    @property
    def is_rgbx(self):
        return rgb_tools.is_rgbx(self.data)

    def add_marker(self, marker, plot_on_signal=True, plot_marker=True):
        """
        Add a marker to the signal or navigator plot.

        Plot the signal, if not yet plotted

        Parameters
        ----------
        marker: `hyperspy.drawing._markers`
            the marker to add. see `plot.markers`
        plot_on_signal: bool
            If True, add the marker to the signal
            If False, add the marker to the navigator
        plot_marker: bool
            if True, plot the marker

        Examples
        -------
        >>> import scipy.misc
        >>> im = hs.signals.Image(scipy.misc.ascent())
        >>> m = hs.plot.markers.rectangle(x1=150, y1=100, x2=400,
        >>>                                  y2=400, color='red')
        >>> im.add_marker(m)

        """
        if self._plot is None:
            self.plot()
        if plot_on_signal:
            self._plot.signal_plot.add_marker(marker)
        else:
            self._plot.navigator_plot.add_marker(marker)
        if plot_marker:
            marker.plot()


ARITHMETIC_OPERATORS = (
    "__add__",
    "__sub__",
    "__mul__",
    "__floordiv__",
    "__mod__",
    "__divmod__",
    "__pow__",
    "__lshift__",
    "__rshift__",
    "__and__",
    "__xor__",
    "__or__",
    "__div__",
    "__truediv__",
)
INPLACE_OPERATORS = (
    "__iadd__",
    "__isub__",
    "__imul__",
    "__itruediv__",
    "__ifloordiv__",
    "__imod__",
    "__ipow__",
    "__ilshift__",
    "__irshift__",
    "__iand__",
    "__ixor__",
    "__ior__",
)
COMPARISON_OPERATORS = (
    "__lt__",
    "__le__",
    "__eq__",
    "__ne__",
    "__ge__",
    "__gt__",
)
UNARY_OPERATORS = (
    "__neg__",
    "__pos__",
    "__abs__",
    "__invert__",
)
for name in ARITHMETIC_OPERATORS + INPLACE_OPERATORS + COMPARISON_OPERATORS:
    exec(
        ("def %s(self, other):\n" % name) +
        ("   return self._binary_operator_ruler(other, \'%s\')\n" %
         name))
    exec("%s.__doc__ = np.ndarray.%s.__doc__" % (name, name))
    exec("setattr(Signal, \'%s\', %s)" % (name, name))
    # The following commented line enables the operators with swapped
    # operands. They should be defined only for commutative operators
    # but for simplicity we don't support this at all atm.

    # exec("setattr(Signal, \'%s\', %s)" % (name[:2] + "r" + name[2:],
    # name))

# Implement unary arithmetic operations
for name in UNARY_OPERATORS:
    exec(
        ("def %s(self):" % name) +
        ("   return self._unary_operator_ruler(\'%s\')" % name))
    exec("%s.__doc__ = int.%s.__doc__" % (name, name))
    exec("setattr(Signal, \'%s\', %s)" % (name, name))<|MERGE_RESOLUTION|>--- conflicted
+++ resolved
@@ -77,12 +77,8 @@
 from hyperspy.drawing.utils import animate_legend
 from hyperspy.misc.slicing import SpecialSlicers, FancySlicing
 from hyperspy.misc.utils import slugify
-from hyperspy.docstrings.signal import (
-    ONE_AXIS_PARAMETER, MANY_AXIS_PARAMETER, OUT_ARG)
-from hyperspy.events import Events, Event
-from hyperspy.interactive import interactive
-from hyperspy.misc.hspy_warnings import VisibleDeprecationWarning
-from hyperspy.misc.signal_tools import are_signals_aligned
+from datetime import datetime
+from docstrings.signal import ONE_AXIS_PARAMETER, MANY_AXIS_PARAMETER
 
 
 class ModelManager(object):
@@ -100,8 +96,7 @@
             self.pop = lambda: mm.pop(self._name)
             self.restore.__doc__ = "Returns the stored model"
             self.remove.__doc__ = "Removes the stored model"
-            self.pop.__doc__ = \
-                "Returns the stored model and removes it from storage"
+            self.pop.__doc__ = "Returns the stored model and removes it from storage"
 
         def __repr__(self):
             return repr(self._mm._models[self._name])
@@ -179,8 +174,8 @@
         if model.signal is self._signal:
             self._save(name, model.as_dictionary())
         else:
-            raise ValueError("The model is created from a different signal, "
-                             "you should store it there")
+            raise ValueError("The model is created from a different signal, you "
+                             "should store it there")
 
     def _check_name(self, name, existing=False):
         if not isinstance(name, basestring):
@@ -645,9 +640,6 @@
         SignalDimensionError if the signal dimension is not 1.
 
         """
-        if not np.any(shift_array):
-            # Nothing to do, the shift array if filled with zeros
-            return
         if show_progressbar is None:
             show_progressbar = preferences.General.show_progressbar
         self._check_signal_dimension_equals_one()
@@ -1258,13 +1250,11 @@
 
         Using command line, returns a spectrum
 
-        >>>> s = s.remove_background(signal_range=(400,450),
-                                     background_type='PowerLaw')
+        >>>> s = s.remove_background(signal_range=(400,450), background_type='PowerLaw')
 
         Using a full model to fit the background
 
-        >>>> s = s.remove_background(signal_range=(400,450),
-                                     estimate_background=False)
+        >>>> s = s.remove_background(signal_range=(400,450), estimate_background=False)
 
         Raises
         ------
@@ -3991,6 +3981,11 @@
         ar_axes = tuple(ax.index_in_array for ax in axes)
         if len(ar_axes) == 1:
             ar_axes = ar_axes[0]
+        s = self._deepcopy_with_new_data(
+            function(self.data,
+                     axis=ar_axes))
+        s._remove_axis([ax.index_in_axes_manager for ax in axes])
+        return s
 
         s = out or self._deepcopy_with_new_data(None)
 
@@ -4331,91 +4326,7 @@
             return s
     integrate_simpson.__doc__ %= (ONE_AXIS_PARAMETER, OUT_ARG)
 
-<<<<<<< HEAD
-    def fft(self):
-        """Compute the discrete Fourier Transform.
-
-        This function computes the discrete Fourier Transform over the signal
-        axes by means of the Fast Fourier Transform (FFT) as implemented in
-        numpy.
-
-        Return
-        ------
-        signals.Signal
-
-        Examples
-        --------
-        >>> im = hs.signals.Image(scipy.misc.lena())
-        >>> im.fft()
-        <Image, title: FFT of , dimensions: (|512, 512)>
-
-        Notes
-        -----
-        For further information see the documentation of numpy.fft.fftn
-        """
-
-        if self.axes_manager.signal_dimension == 0:
-            raise AttributeError("Signal dimension must be at least one.")
-        ax = self.axes_manager
-        axes = np.arange(ax.signal_dimension) + ax.navigation_dimension
-        im_fft = self._deepcopy_with_new_data(np.fft.fftshift(
-            np.fft.fftn(self.data, axes=axes), axes=axes))
-        shape_fft = self.axes_manager.shape
-        im_fft.metadata.General.title = 'FFT of ' + \
-            im_fft.metadata.General.title
-        for ax, dim in zip(axes, shape_fft):
-            axis = im_fft.axes_manager[ax]
-            axis.scale = 1. / dim / self.axes_manager[ax].scale
-            axis.units = str(self.axes_manager[ax].units) + '$^{-1}$'
-            axis.offset = -axis.high_value / 2.
-        return im_fft
-
-    def ifft(self):
-        """
-        Compute the inverse discrete Fourier Transform.
-
-        This function computes the inverse of the discrete
-        Fourier Transform over the signal axes by
-        means of the Fast Fourier Transform (FFT).
-
-        Return
-        ------
-        signals.Signal
-
-        Examples
-        --------
-        >>> im = hs.signals.Image(scipy.misc.lena())
-        >>> imfft = im.fft()
-        >>> imfft.ifft()
-        <Image, title: iFFT of FFT of , dimensions: (|512, 512)>
-
-        Notes
-        -----
-        For further information see the documentation of numpy.fft.ifftn
-
-        """
-
-        if self.axes_manager.signal_dimension == 0:
-            raise AttributeError("Signal dimension must be at least one.")
-        ax = self.axes_manager
-        axes = np.arange(ax.signal_dimension) + ax.navigation_dimension
-        im_ifft = self._deepcopy_with_new_data(np.fft.ifftn(np.fft.ifftshift(
-            self.data, axes=axes), axes=axes).real)
-        im_ifft.metadata.General.title = 'iFFT of ' + \
-            im_ifft.metadata.General.title
-        for ax, dim in zip(axes, self.axes_manager.shape):
-            axis = im_ifft.axes_manager[ax]
-            axis.scale = 1. / dim / self.axes_manager[ax].scale
-            if str(self.axes_manager[ax].units).endswith('$^{-1}$'):
-                axis.units = str(self.axes_manager[ax].units)[:-7]
-            else:
-                axis.units = str(self.axes_manager[ax].units)
-        return im_ifft
-
-    def integrate1D(self, axis):
-=======
     def integrate1D(self, axis, out=None):
->>>>>>> 242e587a
         """Integrate the signal over the given axis.
 
         The integration is performed using Simpson's rule if
