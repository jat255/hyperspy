--- conflicted
+++ resolved
@@ -3921,17 +3921,13 @@
         data = self.data.reshape(new_shape).squeeze()
 
         if out:
-<<<<<<< HEAD
-            out.data[:] = function(data, axis=ar_axes[0])
-            s.events.data_changed.trigger(self)
-=======
             if np_out:
                 function(data, axis=ar_axes[0], out=out.data,)
             else:
                 out.data[:] = function(data, axis=ar_axes[0],)
->>>>>>> 38727815
+			s.events.data_changed.trigger(self)
         else:
-            s.data = function(data, axis=ar_axes[0],)
+            s.data = function(data, axis=ar_axes[0])
             s._remove_axis([ax.index_in_axes_manager for ax in axes])
             return s
 
@@ -3947,14 +3943,7 @@
 
         s = out or self._deepcopy_with_new_data(None)
 
-<<<<<<< HEAD
         if isinstance(ar_axes, tuple) and np.ma.is_masked(self.data):
-            return self._ma_workaround(s, function, axes, ar_axes, out)
-        if out:
-            function(self.data, axis=ar_axes, out=out.data)
-            s.events.data_changed.trigger(self)
-=======
-        if np.ma.is_masked(self.data):
             return self._ma_workaround(s=s, function=function, axes=axes,
                                        ar_axes=ar_axes, out=out, np_out=np_out)
         if out:
@@ -3962,7 +3951,6 @@
                 function(self.data, axis=ar_axes, out=out.data,)
             else:
                 out.data[:] = function(self.data, axis=ar_axes,)
->>>>>>> 38727815
         else:
             s.data = np.atleast_1d(
                 function(self.data, axis=ar_axes,))
