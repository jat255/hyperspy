--- conflicted
+++ resolved
@@ -534,13 +534,8 @@
             edge.onset_energy.free = True
             self.fit(**kwargs)
             edge.onset_energy.free = False
-<<<<<<< HEAD
             print("onset_energy = ", edge.onset_energy.value)
-            self._touch()
-=======
-            print "onset_energy = ", edge.onset_energy.value
             self._classify_components()
->>>>>>> b676a8ea
         elif edge.intensity.free is True:
             self.enable_fine_structure(to_activate_fs)
             self.remove_fine_structure_data(to_activate_fs)
