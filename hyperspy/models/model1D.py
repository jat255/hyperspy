--- conflicted
+++ resolved
@@ -17,11 +17,8 @@
 # along with  HyperSpy.  If not, see <http://www.gnu.org/licenses/>.
 
 import copy
-<<<<<<< HEAD
-=======
 from functools import partial
 
->>>>>>> 051598c4
 import numpy as np
 from traits.trait_errors import TraitError
 from contextlib import contextmanager
@@ -256,8 +253,6 @@
         self.convolution_axis = generate_axis(self.axis.offset, step,
                                               dimension, knot_position)
 
-<<<<<<< HEAD
-=======
     def append(self, thing):
         super(Model1D, self).append(thing)
         if self._plot_components:
@@ -266,7 +261,6 @@
             self._make_position_adjuster(thing, self._adjust_position_all[0],
                                          self._adjust_position_all[1])
 
->>>>>>> 051598c4
     def remove(self, thing):
         super(Model1D, self).remove(thing)
         self._disconnect_parameters2update_plot([thing])
@@ -282,11 +276,6 @@
             for parameter in component.parameters:
                 parameter.events.value_changed.connect(
                     self._model_line.update, [])
-<<<<<<< HEAD
-=======
-        if self._plot_components is True:
-            self._connect_component_lines()
->>>>>>> 051598c4
 
     def _disconnect_parameters2update_plot(self, components):
         if self._model_line is None:
@@ -296,11 +285,6 @@
             for parameter in component.parameters:
                 parameter.events.value_changed.disconnect(
                     self._model_line.update)
-<<<<<<< HEAD
-=======
-        if self._plot_components is True:
-            self._disconnect_component_lines()
->>>>>>> 051598c4
 
     def update_plot(self, *args, **kwargs):
         """Update model plot.
@@ -763,37 +747,6 @@
         # Create the vertical line and labels
         widgets = []
         if show_label:
-<<<<<<< HEAD
-            self._position_widgets.extend((
-                VerticalLineWidget(am),
-                LabelWidget(am),))
-            # Store the component for bookkeeping, and to reset
-            # its twin when disabling adjust position
-            self._position_widgets[-2].component = component
-            self._position_widgets[-1].component = component
-            w = self._position_widgets[-1]
-            w.string = component._get_short_description().replace(
-                ' component', '')
-            w.set_mpl_ax(self._plot.signal_plot.ax)
-            self._position_widgets[-2].set_mpl_ax(
-                self._plot.signal_plot.ax)
-            w.connect_navigate()
-            self._position_widgets[-2].connect_navigate()
-        else:
-            self._position_widgets.extend((
-                VerticalLineWidget(am),))
-            # Store the component for bookkeeping, and to reset
-            # its twin when disabling adjust position
-            self._position_widgets[-1].component = component
-            self._position_widgets[-1].set_mpl_ax(
-                self._plot.signal_plot.ax)
-            self._position_widgets[-1].connect_navigate()
-        # Create widget -> parameter connection
-        am._axes[0].continuous_value = True
-        am._axes[0].events.value_changed.connect(set_value, ["value"])
-        component._position.events.value_changed.connect(
-            am._axes[0].set_index_from_value, ["value"])
-=======
             widgets.extend((
                 VerticalLineWidget(self.axes_manager),
                 LabelWidget(self.axes_manager)))
@@ -841,7 +794,6 @@
             self._position_widgets.pop(parameter)
         parameter.events.value_changed.disconnect(widget._set_position)
         widget.events.moved.disconnect(self._on_widget_moved)
->>>>>>> 051598c4
 
     def disable_adjust_position(self):
         """Disables the interactive adjust position feature
