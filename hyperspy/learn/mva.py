# -*- coding: utf-8 -*-
# Copyright 2007-2016 The HyperSpy developers
#
# This file is part of  HyperSpy.
#
#  HyperSpy is free software: you can redistribute it and/or modify
# it under the terms of the GNU General Public License as published by
# the Free Software Foundation, either version 3 of the License, or
# (at your option) any later version.
#
#  HyperSpy is distributed in the hope that it will be useful,
# but WITHOUT ANY WARRANTY; without even the implied warranty of
# MERCHANTABILITY or FITNESS FOR A PARTICULAR PURPOSE.  See the
# GNU General Public License for more details.
#
# You should have received a copy of the GNU General Public License
# along with  HyperSpy.  If not, see <http://www.gnu.org/licenses/>.


import types
import logging

import numpy as np
import matplotlib.pyplot as plt
from matplotlib.ticker import MaxNLocator, FuncFormatter
try:
    import mdp
    mdp_installed = True
except BaseException:
    mdp_installed = False


from hyperspy.misc.machine_learning import import_sklearn
import hyperspy.misc.io.tools as io_tools
from hyperspy.learn.svd_pca import svd_pca
<<<<<<< HEAD
from hyperspy.learn.mcr import mcr
=======
from hyperspy.learn.mcr import mcrals
>>>>>>> f8540621
from hyperspy.learn.mlpca import mlpca
from hyperspy.learn.rpca import rpca_godec, orpca
from scipy import linalg
from hyperspy.misc.machine_learning.orthomax import orthomax
from hyperspy.misc.utils import stack, ordinal
from contextlib import redirect_stdout
import io

_logger = logging.getLogger(__name__)


def centering_and_whitening(X):
    X = X.T
    # Centering the columns (ie the variables)
    X = X - X.mean(axis=-1)[:, np.newaxis]
    # Whitening and preprocessing by PCA
    u, d, _ = linalg.svd(X, full_matrices=False)
    del _
    K = (u / (d / np.sqrt(X.shape[1]))).T
    del u, d
    X1 = K @ X
    return X1.T, K


def get_derivative(signal, diff_axes, diff_order):
    if signal.axes_manager.signal_dimension == 1:
        signal = signal.diff(order=diff_order, axis=-1)
    else:
        # n-d signal case.
        # Compute the differences for each signal axis, unfold the
        # signal axes and stack the differences over the signal
        # axis.
        if diff_axes is None:
            diff_axes = signal.axes_manager.signal_axes
            iaxes = [axis.index_in_axes_manager
                     for axis in diff_axes]
        else:
            iaxes = diff_axes
        diffs = [signal.derivative(order=diff_order, axis=i)
                 for i in iaxes]
        for signal in diffs:
            signal.unfold()
        signal = stack(diffs, axis=-1)
        del diffs
    return signal


def _normalize_components(target, other, function=np.sum):
    coeff = function(target, axis=0)
    target /= coeff
    other *= coeff


class MVA():

    """
    Multivariate analysis capabilities for the Signal1D class.

    """

    def __init__(self):
        if not hasattr(self, 'learning_results'):
            self.learning_results = LearningResults()

    def decomposition(self,
                      normalize_poissonian_noise=False,
                      algorithm='svd',
                      output_dimension=None,
                      centre=None,
                      auto_transpose=True,
                      navigation_mask=None,
                      signal_mask=None,
                      var_array=None,
                      var_func=None,
                      polyfit=None,
                      reproject=None,
                      return_info=False,
                      **kwargs):
        """Decomposition with a choice of algorithms

        The results are stored in self.learning_results

        Parameters
        ----------
        normalize_poissonian_noise : bool
            If True, scale the SI to normalize Poissonian noise
        algorithm : 'svd' | 'fast_svd' | 'mlpca' | 'fast_mlpca' | 'nmf' |
            'sparse_pca' | 'mini_batch_sparse_pca' | 'RPCA_GoDec' | 'ORPCA'
        output_dimension : None or int
            number of components to keep/calculate
        centre : None | 'variables' | 'trials'
            If None no centring is applied. If 'variable' the centring will be
            performed in the variable axis. If 'trials', the centring will be
            performed in the 'trials' axis. It only has effect when using the
            svd or fast_svd algorithms
        auto_transpose : bool
            If True, automatically transposes the data to boost performance.
            Only has effect when using the svd of fast_svd algorithms.
        navigation_mask : boolean numpy array
            The navigation locations marked as True are not used in the
            decompostion.
        signal_mask : boolean numpy array
            The signal locations marked as True are not used in the
            decomposition.
        var_array : numpy array
            Array of variance for the maximum likelihood PCA algorithm
        var_func : function or numpy array
            If function, it will apply it to the dataset to obtain the
            var_array. Alternatively, it can a an array with the coefficients
            of a polynomial.
        reproject : None | signal | navigation | both
            If not None, the results of the decomposition will be projected in
            the selected masked area.
        return_info: bool, default False
            The result of the decomposition is stored internally. However, some algorithms generate some extra
            information that is not stored. If True (the default is False) return any extra information if available

        Returns
        -------
        (X, E) : (numpy array, numpy array)
            If 'algorithm' == 'RPCA_GoDec' or 'ORPCA' and 'return_info' is True,
            returns the low-rank (X) and sparse (E) matrices from robust PCA.

        See also
        --------
        plot_decomposition_factors, plot_decomposition_loadings, plot_lev

        """
        to_return = None
        # Check if it is the wrong data type
        if self.data.dtype.char not in ['e', 'f', 'd']:  # If not float
            raise TypeError(
                'To perform a decomposition the data must be of the float '
                'type, but the current type is \'{}\'. '
                'To fix this issue, you can change the type using the '
                'change_dtype method (e.g. s.change_dtype(\'float64\')) '
                'and then repeat the decomposition.\n'
                'No decomposition was performed.'.format(self.data.dtype))
            return

        if self.axes_manager.navigation_size < 2:
            raise AttributeError("It is not possible to decompose a dataset "
                                 "with navigation_size < 2")
        # backup the original data
        self._data_before_treatments = self.data.copy()
        # set the output target (peak results or not?)
        target = LearningResults()

        if algorithm == 'mlpca':
            if normalize_poissonian_noise is True:
                _logger.warning(
                    "It makes no sense to do normalize_poissonian_noise with "
                    "the MLPCA algorithm. Therefore, "
                    "normalize_poissonian_noise is set to False")
                normalize_poissonian_noise = False
            if output_dimension is None:
                raise ValueError("With the MLPCA algorithm the "
                                 "output_dimension must be specified")
        if algorithm == 'RPCA_GoDec' or algorithm == 'ORPCA':
            if output_dimension is None:
                raise ValueError("With the robust PCA algorithms ('RPCA_GoDec' "
                                 "and 'ORPCA'), the output_dimension "
                                 "must be specified")
        if algorithm == 'MCR':
            if output_dimension is None:
                raise ValueError("With the MCR algorithm, the "
                                 "output_dimension must be specified")
        # Apply pre-treatments
        # Transform the data in a line spectrum
        self._unfolded4decomposition = self.unfold()
        try:
            if hasattr(navigation_mask, 'ravel'):
                navigation_mask = navigation_mask.ravel()

            if hasattr(signal_mask, 'ravel'):
                signal_mask = signal_mask.ravel()

            # Normalize the poissonian noise
            # TODO this function can change the masks and this can cause
            # problems when reprojecting
            if normalize_poissonian_noise is True:
                self.normalize_poissonian_noise(
                    navigation_mask=navigation_mask,
                    signal_mask=signal_mask,)
            _logger.info('Performing decomposition analysis')
            # The rest of the code assumes that the first data axis
            # is the navigation axis. We transpose the data if that is not the
            # case.
            dc = (self.data if self.axes_manager[0].index_in_array == 0
                  else self.data.T)

            # Transform the None masks in slices to get the right behaviour
            if navigation_mask is None:
                navigation_mask = slice(None)
            else:
                navigation_mask = ~navigation_mask
            if signal_mask is None:
                signal_mask = slice(None)
            else:
                signal_mask = ~signal_mask

            # WARNING: signal_mask and navigation_mask values are now their
            # negaties i.e. True -> False and viceversa. However, the
            # stored value (at the end of the method) coincides with the
            # input masks

            # Reset the explained_variance which is not set by all the
            # algorithms
            explained_variance = None
            explained_variance_ratio = None
            mean = None

            if algorithm == 'svd':
                factors, loadings, explained_variance, mean = svd_pca(
                    dc[:, signal_mask][navigation_mask, :], centre=centre,
                    auto_transpose=auto_transpose)

            elif algorithm == 'fast_svd':
                factors, loadings, explained_variance, mean = svd_pca(
                    dc[:, signal_mask][navigation_mask, :],
                    fast=True,
                    output_dimension=output_dimension,
                    centre=centre,
                    auto_transpose=auto_transpose)

            elif algorithm == 'sklearn_pca':
                if import_sklearn.sklearn_installed is False:
                    raise ImportError(
                        'sklearn is not installed. Nothing done')
                sk = import_sklearn.sklearn.decomposition.PCA(**kwargs)
                sk.n_components = output_dimension
                loadings = sk.fit_transform((
                    dc[:, signal_mask][navigation_mask, :]))
                factors = sk.components_.T
                explained_variance = sk.explained_variance_
                mean = sk.mean_
                centre = 'trials'
                if return_info:
                    to_return = sk

            elif algorithm == 'nmf':
                if import_sklearn.sklearn_installed is False:
                    raise ImportError(
                        'sklearn is not installed. Nothing done')
                sk = import_sklearn.sklearn.decomposition.NMF(**kwargs)
                sk.n_components = output_dimension
                loadings = sk.fit_transform((
                    dc[:, signal_mask][navigation_mask, :]))
                factors = sk.components_.T
                if return_info:
                    to_return = sk

            elif algorithm == 'sparse_pca':
                if import_sklearn.sklearn_installed is False:
                    raise ImportError(
                        'sklearn is not installed. Nothing done')
                sk = import_sklearn.sklearn.decomposition.SparsePCA(
                    output_dimension, **kwargs)
                loadings = sk.fit_transform(
                    dc[:, signal_mask][navigation_mask, :])
                factors = sk.components_.T
                if return_info:
                    to_return = sk

            elif algorithm == 'mini_batch_sparse_pca':
                if import_sklearn.sklearn_installed is False:
                    raise ImportError(
                        'sklearn is not installed. Nothing done')
                sk = import_sklearn.sklearn.decomposition.MiniBatchSparsePCA(
                    output_dimension, **kwargs)
                loadings = sk.fit_transform(
                    dc[:, signal_mask][navigation_mask, :])
                factors = sk.components_.T
                if return_info:
                    to_return = sk

            elif algorithm == 'mlpca' or algorithm == 'fast_mlpca':
                _logger.info("Performing the MLPCA training")
                if output_dimension is None:
                    raise ValueError(
                        "For MLPCA it is mandatory to define the "
                        "output_dimension")
                if var_array is None and var_func is None:
                    _logger.info('No variance array provided.'
                                 'Assuming poissonian data')
                    var_array = dc[:, signal_mask][navigation_mask, :]

                if var_array is not None and var_func is not None:
                    raise ValueError(
                        "You have defined both the var_func and var_array "
                        "keywords."
                        "Please, define just one of them")
                if var_func is not None:
                    if hasattr(var_func, '__call__'):
                        var_array = var_func(
                            dc[signal_mask, ...][:, navigation_mask])
                    else:
                        try:
                            var_array = np.polyval(
                                polyfit, dc[
                                    signal_mask, navigation_mask])
                        except BaseException:
                            raise ValueError(
                                'var_func must be either a function or an '
                                'array defining the coefficients of a polynom')
                if algorithm == 'mlpca':
                    fast = False
                else:
                    fast = True
                U, S, V, Sobj, ErrFlag = mlpca(
                    dc[:, signal_mask][navigation_mask, :],
                    var_array, output_dimension, fast=fast)
                loadings = U * S
                factors = V
                explained_variance_ratio = S ** 2 / Sobj
                explained_variance = S ** 2 / len(factors)

            elif algorithm == 'RPCA_GoDec':
                _logger.info("Performing Robust PCA with GoDec")

                X, E, G, U, S, V = rpca_godec(
                    dc[:, signal_mask][navigation_mask, :],
                    rank=output_dimension, fast=True, **kwargs)

                loadings = U * S
                factors = V
                explained_variance = S ** 2 / len(factors)

                if return_info:
                    to_return = (X, E)

            elif algorithm == 'ORPCA':
                _logger.info("Performing Online Robust PCA")

                X, E, U, S, V = orpca(
                    dc[:, signal_mask][navigation_mask, :],
                    rank=output_dimension, fast=True, **kwargs)

                loadings = U * S
                factors = V
                explained_variance = S ** 2 / len(factors)

                if return_info:
                    to_return = (X, E)

            elif algorithm == 'MCR':
                _logger.info("Performing MCR")

                factors, loadings = mcrals(self,
                                           number_of_components=output_dimension,
                                           simplicity='spatial',
                                           factors=None,
                                           comp_list=None,
                                           mask=None,
                                           compute=False,)

            else:
                raise ValueError('Algorithm not recognised. '
                                 'Nothing done')

            # We must calculate the ratio here because otherwise the sum
            # information can be lost if the user call
            # crop_decomposition_dimension
            if explained_variance is not None and \
                    explained_variance_ratio is None:
                explained_variance_ratio = \
                    explained_variance / explained_variance.sum()

            # Store the results in learning_results

            target.factors = factors
            target.loadings = loadings
            target.explained_variance = explained_variance
            target.explained_variance_ratio = explained_variance_ratio
            target.decomposition_algorithm = algorithm
            target.poissonian_noise_normalized = \
                normalize_poissonian_noise
            target.output_dimension = output_dimension
            target.unfolded = self._unfolded4decomposition
            target.centre = centre
            target.mean = mean

            if output_dimension and factors.shape[1] != output_dimension:
                target.crop_decomposition_dimension(output_dimension)

            # Delete the unmixing information, because it'll refer to a
            # previous decomposition
            target.unmixing_matrix = None
            target.bss_algorithm = None

            if self._unfolded4decomposition is True:
                folding = \
                    self.metadata._HyperSpy.Folding
                target.original_shape = folding.original_shape

            # Reproject
            if mean is None:
                mean = 0
            if reproject in ('navigation', 'both'):
                if algorithm not in ('nmf', 'sparse_pca',
                                     'mini_batch_sparse_pca'):
                    loadings_ = (dc[:, signal_mask] - mean) @ factors
                else:
                    loadings_ = sk.transform(dc[:, signal_mask])
                target.loadings = loadings_
            if reproject in ('signal', 'both'):
                if algorithm not in ('nmf', 'sparse_pca',
                                     'mini_batch_sparse_pca'):
                    factors = (np.linalg.pinv(loadings) @ (
                        dc[navigation_mask, :] - mean)).T
                    target.factors = factors
                else:
                    _logger.info("Reprojecting the signal is not yet "
                                 "supported for this algorithm")
                    if reproject == 'both':
                        reproject = 'signal'
                    else:
                        reproject = None

            # Rescale the results if the noise was normalized
            if normalize_poissonian_noise is True:
                target.factors[:] *= self._root_bH.T
                target.loadings[:] *= self._root_aG

            # Set the pixels that were not processed to nan
            if not isinstance(signal_mask, slice):
                # Store the (inverted, as inputed) signal mask
                target.signal_mask = ~signal_mask.reshape(
                    self.axes_manager._signal_shape_in_array)
                if reproject not in ('both', 'signal'):
                    factors = np.zeros((dc.shape[-1], target.factors.shape[1]))
                    factors[signal_mask, :] = target.factors
                    factors[~signal_mask, :] = np.nan
                    target.factors = factors
            if not isinstance(navigation_mask, slice):
                # Store the (inverted, as inputed) navigation mask
                target.navigation_mask = ~navigation_mask.reshape(
                    self.axes_manager._navigation_shape_in_array)
                if reproject not in ('both', 'navigation'):
                    loadings = np.zeros(
                        (dc.shape[0], target.loadings.shape[1]))
                    loadings[navigation_mask, :] = target.loadings
                    loadings[~navigation_mask, :] = np.nan
                    target.loadings = loadings
        finally:
            if self._unfolded4decomposition is True:
                self.fold()
                self._unfolded4decomposition is False
            self.learning_results.__dict__.update(target.__dict__)
            # undo any pre-treatments
            self.undo_treatments()

        return to_return

    def blind_source_separation(self,
                                number_of_components=None,
                                algorithm='sklearn_fastica',
                                diff_order=1,
                                diff_axes=None,
                                factors=None,
                                comp_list=None,
                                mask=None,
                                on_loadings=False,
                                pretreatment=None,
                                compute=False,
                                **kwargs):
        """Blind source separation (BSS) on the result on the
        decomposition.

        Available algorithms: FastICA, JADE, CuBICA, and TDSEP

        Parameters
        ----------
        number_of_components : int
            number of principal components to pass to the BSS algorithm
        algorithm : {FastICA, JADE, CuBICA, TDSEP}
        diff_order : int
            Sometimes it is convenient to perform the BSS on the derivative of
            the signal. If diff_order is 0, the signal is not differentiated.
        diff_axes : None or list of ints or strings
            If None, when `diff_order` is greater than 1 and `signal_dimension`
            (`navigation_dimension`) when `on_loadings` is False (True) is
            greater than 1, the differences are calculated across all
            signal (navigation) axes. Otherwise the axes can be specified in
            a list.
        factors : Signal or numpy array.
            Factors to decompose. If None, the BSS is performed on the
            factors of a previous decomposition. If a Signal instance the
            navigation dimension must be 1 and the size greater than 1.
        comp_list : boolen numpy array
            choose the components to use by the boolean list. It permits
             to choose non contiguous components.
        mask : bool numpy array or Signal instance.
            If not None, the signal locations marked as True are masked. The
            mask shape must be equal to the signal shape
            (navigation shape) when `on_loadings` is False (True).
        on_loadings : bool
            If True, perform the BSS on the loadings of a previous
            decomposition. If False, performs it on the factors.
        pretreatment: dict
        compute: bool
           If the decomposition results are lazy, compute the BSS components
           so that they are not lazy.
           Default is False.

        **kwargs : extra key word arguments
            Any keyword arguments are passed to the BSS algorithm.

        FastICA documentation is here, with more arguments that can be passed as **kwargs:
        http://scikit-learn.org/stable/modules/generated/sklearn.decomposition.FastICA.html

        """
        from hyperspy.signal import BaseSignal

        lr = self.learning_results

        if factors is None:
            if not hasattr(lr, 'factors') or lr.factors is None:
                raise AttributeError(
                    'A decomposition must be performed before blind '
                    'source seperation or factors must be provided.')

            else:
                if on_loadings:
                    factors = self.get_decomposition_loadings()
                else:
                    factors = self.get_decomposition_factors()

        # Check factors
        if not isinstance(factors, BaseSignal):
            raise ValueError(
                "`factors` must be a BaseSignal instance, but an object of type "
                "%s was provided." %
                type(factors))

        # Check factor dimensions
        if factors.axes_manager.navigation_dimension != 1:
            raise ValueError("`factors` must have navigation dimension"
                             "equal one, but the navigation dimension "
                             "of the given factors is %i." %
                             factors.axes_manager.navigation_dimension
                             )
        elif factors.axes_manager.navigation_size < 2:
            raise ValueError("`factors` must have navigation size"
                             "greater than one, but the navigation "
                             "size of the given factors is %i." %
                             factors.axes_manager.navigation_size)

        # Check mask dimensions
        if mask is not None:
            ref_shape, space = (factors.axes_manager.signal_shape,
                                "navigation" if on_loadings else "signal")
            if isinstance(mask, BaseSignal):
                if mask.axes_manager.signal_shape != ref_shape:
                    raise ValueError(
                        "The `mask` signal shape is not equal to the %s shape."
                        " Mask shape: %s\t%s shape:%s" %
                        (space,
                         str(mask.axes_manager.signal_shape),
                         space,
                         str(ref_shape)))

        # Note that we don't check the factor's signal dimension. This is on
        # purpose as an user may like to apply pretreaments that change their
        # dimensionality.

        # The diff_axes are given for the main signal. We need to compute
        # the correct diff_axes for the factors.
        # Get diff_axes index in axes manager
        if diff_axes is not None:
            diff_axes = [1 + axis.index_in_axes_manager for axis in
                         [self.axes_manager[axis] for axis in diff_axes]]
            if not on_loadings:
                diff_axes = [index - self.axes_manager.navigation_dimension
                             for index in diff_axes]
        # Select components to separate
        if number_of_components is not None:
            comp_list = range(number_of_components)
        elif comp_list is not None:
            number_of_components = len(comp_list)
        else:
            if lr.output_dimension is not None:
                number_of_components = lr.output_dimension
                comp_list = range(number_of_components)
            else:
                raise ValueError(
                    "No `number_of_components` or `comp_list` provided.")
        factors = stack([factors.inav[i] for i in comp_list])

        # Apply differences pre-processing if requested.
        if diff_order > 0:
            factors = get_derivative(factors,
                                     diff_axes=diff_axes,
                                     diff_order=diff_order)
            if mask is not None:
                # The following is a little trick to dilate the mask as
                # required when operation on the differences. It exploits the
                # fact that np.diff autimatically "dilates" nans. The trick has
                # a memory penalty which should be low compare to the total
                # memory required for the core application in most cases.
                mask_diff_axes = (
                    [iaxis - 1 for iaxis in diff_axes]
                    if diff_axes is not None
                    else None)
                mask.change_dtype("float")
                mask.data[mask.data == 1] = np.nan
                mask = get_derivative(mask,
                                      diff_axes=mask_diff_axes,
                                      diff_order=diff_order)
                mask.data[np.isnan(mask.data)] = 1
                mask.change_dtype("bool")

        # Unfold in case the signal_dimension > 1
        factors.unfold()
        if mask is not None:
            mask.unfold()
            factors = factors.data.T[np.where(~mask.data)]
        else:
            factors = factors.data.T

        # Center and scale the data
        factors, invsqcovmat = centering_and_whitening(factors)

        # Perform actual BSS
        if algorithm == 'orthomax':
            _, unmixing_matrix = orthomax(factors, **kwargs)
            unmixing_matrix = unmixing_matrix.T

        elif algorithm == 'sklearn_fastica':
            if not import_sklearn.sklearn_installed:
                raise ImportError(
                    "The optional package scikit learn is not installed "
                    "and it is required for this feature.")
            if 'tol' not in kwargs:
                kwargs['tol'] = 1e-10
            lr.bss_node = import_sklearn.FastICA(
                **kwargs)
            lr.bss_node.whiten = False
            lr.bss_node.fit(factors)
            try:
                unmixing_matrix = lr.bss_node.unmixing_matrix_
            except AttributeError:
                # unmixing_matrix was renamed to components
                unmixing_matrix = lr.bss_node.components_
        else:
            if mdp_installed is False:
                raise ImportError(
                    'MDP is not installed. Nothing done')
            temp_function = getattr(mdp.nodes, algorithm + "Node")
            lr.bss_node = temp_function(**kwargs)
            lr.bss_node.train(factors)
            unmixing_matrix = lr.bss_node.get_recmatrix()
        w = unmixing_matrix @ invsqcovmat
        if lr.explained_variance is not None:
            # The output of ICA is not sorted in any way what makes it
            # difficult to compare results from different unmixings. The
            # following code is an experimental attempt to sort them in a
            # more predictable way
            sorting_indices = np.argsort(
                lr.explained_variance[:number_of_components] @ np.abs(w.T)
            )[::-1]
            w[:] = w[sorting_indices, :]
        lr.unmixing_matrix = w
        lr.on_loadings = on_loadings
        self._unmix_components(compute=compute)
        self._auto_reverse_bss_component(lr)
        lr.bss_algorithm = algorithm
        lr.bss_node = str(lr.bss_node)

    def mcrals(self,
               number_of_components=None,
               simplicity='spatial',
               factors=None,
               comp_list=None,
               mask=None,
               compute=False,
               verbosity='error',):
        """Multivariate curve resolution (MCR) on the result on the
        decomposition.

        Available options: Assume simplicity in either the spatial or the
        spectral domain

        Parameters
        ----------
        number_of_components : int
            number of principal components to pass to the BSS algorithm
        simplicity : str
            Data is rotated to enforce simplicity in either the spatial or
            the spectral domains prior to MCR fitting.
        factors : Signal or numpy array.
            Factors to decompose. If None, the BSS is performed on the
            factors of a previous decomposition. If a Signal instance the
            navigation dimension must be 1 and the size greater than 1.
        comp_list : boolen numpy array
            choose the components to use by the boolean list. It permits
            to choose non contiguous components.
        mask : bool numpy array or Signal instance.
            If not None, the signal locations marked as True are masked. The
            mask shape must be equal to the signal shape
            (navigation shape) when `on_loadings` is False (True).
        compute : bool
            If the decomposition results are lazy, compute the BSS components
            so that they are not lazy.
            Default is False.
        verbosity : str
            One of ``['error', 'warning', 'info', 'debug']``
            Controls the verbosity of the external pyMCR routines. The
            strings provided correspond to levels of the ``logging`` module.
            Default is ``'error'`` (only critical failure output).
        """
        from hyperspy.signal import BaseSignal

        lr = self.learning_results

        if factors is None:
            if not hasattr(lr, 'factors') or lr.factors is None:
                raise AttributeError(
                    'A decomposition must be performed before MCR or factors'
                    'must be provided.')
            else:
                factors = self.get_decomposition_factors()
                loadings = self.get_decomposition_loadings()

        # Check factors
        if not isinstance(factors, BaseSignal):
            raise ValueError(
                "`factors` must be a BaseSignal instance, but an object of type "
                "%s was provided." %
                type(factors))

        # Check factor dimensions
        if factors.axes_manager.navigation_dimension != 1:
            raise ValueError("`factors` must have navigation dimension"
                             "equal one, but the navigation dimension "
                             "of the given factors is %i." %
                             factors.axes_manager.navigation_dimension
                             )
        elif factors.axes_manager.navigation_size < 2:
            raise ValueError("`factors` must have navigation size"
                             "greater than one, but the navigation "
                             "size of the given factors is %i." %
                             factors.axes_manager.navigation_size)

        # Select components to fit
        if number_of_components is not None:
            comp_list = range(number_of_components)
        elif comp_list is not None:
            number_of_components = len(comp_list)
        else:
            if lr.output_dimension is not None:
                number_of_components = lr.output_dimension
                comp_list = range(number_of_components)
            else:
                raise ValueError(
                    "No `number_of_components` or `comp_list` provided.")
        loadings = stack([loadings.inav[i] for i in comp_list])
        factors = stack([factors.inav[i] for i in comp_list])

        # Unfold in case the signal_dimension > 1
        factors.unfold()
        loadings.unfold()
        if mask is not None:
            mask.unfold()
            factors.data = factors.data.T[np.where(~mask.data)]
        else:
            factors.data = factors.data.T

        if self.learning_results.poissonian_noise_normalized is True:
            spec_weight_vec = self._root_bH.T.squeeze()
            im_weight_vec = self._root_aG.squeeze()
        else:
            spec_weight_vec = None
            im_weight_vec = None

        # Set logging level for pyMCR:
        levels = {'error': logging.ERROR,
                  'warning': logging.WARNING,
                  'info': logging.INFO,
                  'debug': logging.DEBUG}
        logging.getLogger('pymcr.mcr').setLevel(levels[verbosity])

        # Perform MCR
        if simplicity == 'spatial':
            f = io.StringIO()
            with redirect_stdout(f):
                factors, loadings = mcr(self.data,
                                        loadings.data,
                                        factors.data,
                                        self.learning_results.poissonian_noise_normalized,
                                        im_weight_vec,
                                        spec_weight_vec,
                                        simplicity='spatial')
        elif simplicity == 'spectral':
            f = io.StringIO()
            with redirect_stdout(f):
                factors, loadings = mcr(self.data,
                                        loadings.data,
                                        factors.data,
                                        self.learning_results.poissonian_noise_normalized,
                                        im_weight_vec,
                                        spec_weight_vec,
                                        simplicity='spectral')
        
        _logger.info("PyMCR result: %s" % f.getvalue())
        self.learning_results.mcr_factors = factors
        self.learning_results.mcr_loadings = loadings

    def normalize_decomposition_components(self, target='factors',
                                           function=np.sum):
        """Normalize decomposition components.

        Parameters
        ----------
        target : {"factors", "loadings"}
        function : numpy universal function, optional, default np.sum
            Each target component is divided by the output of function(target).
            `function` must return a scalar when operating on numpy arrays and
            must have an `axis`.

        """
        if target == 'factors':
            target = self.learning_results.factors
            other = self.learning_results.loadings
        elif target == 'loadings':
            target = self.learning_results.loadings
            other = self.learning_results.factors
        else:
            raise ValueError("target must be \"factors\" or \"loadings\"")
        if target is None:
            raise Exception("This method can only be used after "
                            "decomposition operation.")
        _normalize_components(target=target, other=other, function=function)

    def normalize_bss_components(self, target='factors', function=np.sum):
        """Normalize BSS components.

        Parameters
        ----------
        target : {"factors", "loadings"}
        function : numpy universal function, optional, default np.sum
            Each target component is divided by the output of function(target).
            `function` must return a scalar when operating on numpy arrays and
            must have an `axis`.

        """
        if target == 'factors':
            target = self.learning_results.bss_factors
            other = self.learning_results.bss_loadings
        elif target == 'loadings':
            target = self.learning_results.bss_loadings
            other = self.learning_results.bss_factors
        else:
            raise ValueError("target must be \"factors\" or \"loadings\"")
        if target is None:
            raise Exception("This method can only be used after "
                            "a blind source separation operation.")
        _normalize_components(target=target, other=other, function=function)

    def reverse_decomposition_component(self, component_number):
        """Reverse the decomposition component

        Parameters
        ----------
        component_number : list or int
            component index/es

        Examples
        -------
        >>> s = hs.load('some_file')
        >>> s.decomposition(True) # perform PCA
        >>> s.reverse_decomposition_component(1) # reverse IC 1
        >>> s.reverse_decomposition_component((0, 2)) # reverse ICs 0 and 2
        """

        if hasattr(self.learning_results.factors, "compute"):
            # They are lazy
            _logger.warning(
                "Component(s) %s not reversed, featured not implemented "
                "for lazy computations" % component_number)
            return
        target = self.learning_results

        for i in [component_number, ]:
            target.factors[:, i] *= -1
            target.loadings[:, i] *= -1

    def reverse_bss_component(self, component_number):
        """Reverse the independent component

        Parameters
        ----------
        component_number : list or int
            component index/es

        Examples
        -------
        >>> s = hs.load('some_file')
        >>> s.decomposition(True) # perform PCA
        >>> s.blind_source_separation(3)  # perform ICA on 3 PCs
        >>> s.reverse_bss_component(1) # reverse IC 1
        >>> s.reverse_bss_component((0, 2)) # reverse ICs 0 and 2
        """
        if hasattr(self.learning_results.bss_factors, "compute"):
            # They are lazy
            _logger.warning(
                "Component(s) %s not reversed, featured not implemented "
                "for lazy computations" % component_number)
            return
        target = self.learning_results

        for i in [component_number, ]:
            _logger.info("Component %i reversed" % i)
            target.bss_factors[:, i] *= -1
            target.bss_loadings[:, i] *= -1
            target.unmixing_matrix[i, :] *= -1

    def _unmix_components(self, compute=False):
        lr = self.learning_results
        w = lr.unmixing_matrix
        n = len(w)
        if lr.on_loadings:
            lr.bss_loadings = lr.loadings[:, :n] @  w.T
            lr.bss_factors = lr.factors[:, :n] @ np.linalg.inv(w)
        else:
            lr.bss_factors = lr.factors[:, :n] @ w.T
            lr.bss_loadings = lr.loadings[:, :n] @ np.linalg.inv(w)
        if compute:
            lr.bss_factors = lr.bss_factors.compute()
            lr.bss_loadings = lr.bss_loadings.compute()

    def _auto_reverse_bss_component(self, target):
        n_components = target.bss_factors.shape[1]
        for i in range(n_components):
            minimum = np.nanmin(target.bss_loadings[:, i])
            maximum = np.nanmax(target.bss_loadings[:, i])
            if minimum < 0 and -minimum > maximum:
                self.reverse_bss_component(i)

    def _calculate_recmatrix(self, components=None, mva_type=None,):
        """
        Rebuilds SIs from selected components

        Parameters
        ------------
        components : None, int, or list of ints
             if None, rebuilds SI from all components
             if int, rebuilds SI from components in range 0-given int
             if list of ints, rebuilds SI from only components in given list
        mva_type : string, currently either 'decomposition' or 'bss'
             (not case sensitive)

        Returns
        -------
        Signal instance
        """

        target = self.learning_results

        if mva_type.lower() == 'decomposition':
            factors = target.factors
            loadings = target.loadings.T
        elif mva_type.lower() == 'bss':
            factors = target.bss_factors
            loadings = target.bss_loadings.T
        if components is None:
            a = factors @ loadings
            signal_name = 'model from %s with %i components' % (
                mva_type, factors.shape[1])
        elif hasattr(components, '__iter__'):
            tfactors = np.zeros((factors.shape[0], len(components)))
            tloadings = np.zeros((len(components), loadings.shape[1]))
            for i in range(len(components)):
                tfactors[:, i] = factors[:, components[i]]
                tloadings[i, :] = loadings[components[i], :]
            a = tfactors @ tloadings
            signal_name = 'model from %s with components %s' % (
                mva_type, components)
        else:
            a = factors[:, :components] @ loadings[:components, :]
            signal_name = 'model from %s with %i components' % (
                mva_type, components)

        self._unfolded4decomposition = self.unfold()
        try:
            sc = self.deepcopy()
            sc.data = a.T.reshape(self.data.shape)
            sc.metadata.General.title += ' ' + signal_name
            if target.mean is not None:
                sc.data += target.mean
        finally:
            if self._unfolded4decomposition is True:
                self.fold()
                sc.fold()
                self._unfolded4decomposition = False
        return sc

    def get_decomposition_model(self, components=None):
        """Return the spectrum generated with the selected number of principal
        components

        Parameters
        ------------
        components : None, int, or list of ints
             if None, rebuilds SI from all components
             if int, rebuilds SI from components in range 0-given int
             if list of ints, rebuilds SI from only components in given list

        Returns
        -------
        Signal instance
        """
        rec = self._calculate_recmatrix(components=components,
                                        mva_type='decomposition')
        return rec

    def get_bss_model(self, components=None):
        """Return the spectrum generated with the selected number of
        independent components

        Parameters
        ------------
        components : None, int, or list of ints
             if None, rebuilds SI from all components
             if int, rebuilds SI from components in range 0-given int
             if list of ints, rebuilds SI from only components in given list

        Returns
        -------
        Signal instance
        """
        rec = self._calculate_recmatrix(components=components, mva_type='bss',)
        return rec

    def get_explained_variance_ratio(self):
        """Return the explained variation ratio of the PCA components as a
        Signal1D.

        Returns
        -------
        s : Signal1D
            Explained variation ratio.

        See Also:
        ---------

        `plot_explained_variance_ration`, `decomposition`,
        `get_decomposition_loadings`,
        `get_decomposition_factors`.

        """
        from hyperspy._signals.signal1d import Signal1D
        target = self.learning_results
        if target.explained_variance_ratio is None:
            raise AttributeError("The explained_variance_ratio attribute is "
                                 "`None`, did you forget to perform a PCA "
                                 "decomposition?")
        s = Signal1D(target.explained_variance_ratio)
        s.metadata.General.title = self.metadata.General.title + \
            "\nPCA Scree Plot"
        s.axes_manager[-1].name = 'Principal component index'
        s.axes_manager[-1].units = ''
        return s

    def plot_explained_variance_ratio(self, n=30, log=True, threshold=0,
                                      hline='auto', xaxis_type='index',
                                      xaxis_labeling=None, signal_fmt=None,
                                      noise_fmt=None, fig=None, ax=None,
                                      **kwargs):
        """Plot the decomposition explained variance ratio vs index number
        (Scree Plot).

        Parameters
        ----------
        n : int or None
            Number of components to plot. If None, all components will be plot
        log : bool
            If True, the y axis uses a log scale.
        threshold : float or int
            Threshold used to determine how many components should be
            highlighted as signal (as opposed to noise).
            If a float (between 0 and 1), ``threshold`` will be
            interpreted as a cutoff value, defining the variance at which to
            draw a line showing the cutoff between signal and noise;
            the number of signal components will be automatically determined
            by the cutoff value.
            If an int, ``threshold`` is interpreted as the number of
            components to highlight as signal (and no cutoff line will be
            drawn)
        hline: {'auto', True, False}
            Whether or not to draw a horizontal line illustrating the variance
            cutoff for signal/noise determination. Default is to draw the line
            at the value given in ``threshold`` (if it is a float) and not
            draw in the case  ``threshold`` is an int, or not given.
            If True, (and ``threshold`` is an int), the line will be drawn
            through the last component defined as signal.
            If False, the line will not be drawn in any circumstance.
        xaxis_type : {'index', 'number'}
            Determines the type of labeling applied to the x-axis.
            If ``'index'``, axis will be labeled starting at 0 (i.e.
            "pythonic index" labeling); if ``'number'``, it will start at 1
            (number labeling).
        xaxis_labeling : {'ordinal', 'cardinal', None}
            Determines the format of the x-axis tick labels. If ``'ordinal'``,
            "1st, 2nd, ..." will be used; if ``'cardinal'``, "1, 2,
            ..." will be used. If None, an appropriate default will be
            selected.
        signal_fmt : dict
            Dictionary of matplotlib formatting values for the signal
            components
        noise_fmt : dict
            Dictionary of matplotlib formatting values for the noise
            components
        fig : matplotlib figure or None
            If None, a default figure will be created, otherwise will plot
            into fig
        ax : matplotlib ax (subplot) or None
            If None, a default ax will be created, otherwise will plot into ax
        **kwargs
            remaining keyword arguments are passed to matplotlib.figure()

        Example
        --------
        To generate a scree plot with customized symbols for signal vs.
        noise components and a modified cutoff threshold value:

        >>> s = hs.load("some_spectrum_image")
        >>> s.decomposition()
        >>> s.plot_explained_variance_ratio(n=40,
        >>>                                 threshold=0.005,
        >>>                                 signal_fmt={'marker': 'v',
        >>>                                             's': 150,
        >>>                                             'c': 'pink'}
        >>>                                 noise_fmt={'marker': '*',
        >>>                                             's': 200,
        >>>                                             'c': 'green'})

        Returns
        -------

        ax : matplotlib.axes


        See Also
        --------

        :py:meth:`~.learn.mva.MVA.decomposition`,
        :py:meth:`~.learn.mva.MVA.get_explained_variance_ratio`,
        :py:meth:`~.signal.MVATools.get_decomposition_loadings`,
        :py:meth:`~.signal.MVATools.get_decomposition_factors`

        """
        s = self.get_explained_variance_ratio()

        n_max = len(self.learning_results.explained_variance_ratio)
        if n is None:
            n = n_max
        elif n > n_max:
            _logger.info("n is too large, setting n to its maximal value.")
            n = n_max

        # Determine right number of components for signal and cutoff value
        if isinstance(threshold, float):
            if not 0 < threshold < 1:
                raise ValueError('Variance threshold should be between 0 and'
                                 ' 1')
            # Catch if the threshold is less than the minimum variance value:
            if threshold < s.data.min():
                n_signal_pcs = n
            else:
                n_signal_pcs = np.where((s < threshold).data)[0][0]
        else:
            n_signal_pcs = threshold
            if n_signal_pcs == 0:
                hline = False

        # Handling hline logic
        if hline == 'auto':
            # Set cutoff to threshold if float
            if isinstance(threshold, float):
                cutoff = threshold
            # Turn off the hline otherwise
            else:
                hline = False
        # If hline is True and threshold is int, set cutoff at value of last
        # signal component
        elif hline:
            if isinstance(threshold, float):
                cutoff = threshold
            elif n_signal_pcs > 0:
                cutoff = s.data[n_signal_pcs - 1]
        # Catches hline==False and hline==True (if threshold not given)
        else:
            hline = False

        # Some default formatting for signal markers
        if signal_fmt is None:
            signal_fmt = {'c': '#C24D52',
                          's': 100,
                          'marker': "^",
                          'zorder': 3}

        # Some default formatting for noise markers
        if noise_fmt is None:
            noise_fmt = {'c': '#4A70B0',
                         's': 100,
                         'marker': 'o',
                         'zorder': 3}

        # Sane defaults for xaxis labeling
        if xaxis_labeling is None:
            xaxis_labeling = 'cardinal' if xaxis_type == 'index' else 'ordinal'

        axes_titles = {'y': "Proportion of variance",
                       'x': "Principal component {}".format(xaxis_type)}

        if n < s.axes_manager[-1].size:
            s = s.isig[:n]

        if fig is None:
            fig = plt.figure(**kwargs)

        if ax is None:
            ax = fig.add_subplot(111)

        if log:
            ax.semilogy()

        if hline:
            ax.axhline(cutoff,
                       linewidth=2,
                       color='gray',
                       linestyle='dashed',
                       zorder=1)

        index_offset = 0
        if xaxis_type == 'number':
            index_offset = 1

        if n_signal_pcs == n:
            ax.scatter(range(index_offset, index_offset + n),
                       s.isig[:n].data,
                       **signal_fmt)
        elif n_signal_pcs > 0:
            ax.scatter(range(index_offset, index_offset + n_signal_pcs),
                       s.isig[:n_signal_pcs].data,
                       **signal_fmt)
            ax.scatter(range(index_offset + n_signal_pcs, index_offset + n),
                       s.isig[n_signal_pcs:n].data,
                       **noise_fmt)
        else:
            ax.scatter(range(index_offset, index_offset + n),
                       s.isig[:n].data,
                       **noise_fmt)

        if xaxis_labeling == 'cardinal':
            ax.xaxis.set_major_formatter(
                FuncFormatter(lambda x, p: ordinal(x)))

        ax.set_ylabel(axes_titles['y'])
        ax.set_xlabel(axes_titles['x'])
        ax.xaxis.set_major_locator(MaxNLocator(integer=True, min_n_ticks=1))
        ax.margins(0.05)
        ax.autoscale()
        ax.set_title(s.metadata.General.title, y=1.01)

        return ax

    def plot_cumulative_explained_variance_ratio(self, n=50):
        """Plot the principal components explained variance up to the
        given number

        Parameters
        ----------
        n : int
        """
        target = self.learning_results
        if n > target.explained_variance.shape[0]:
            n = target.explained_variance.shape[0]
        cumu = np.cumsum(target.explained_variance) / np.sum(
            target.explained_variance)
        fig = plt.figure()
        ax = fig.add_subplot(111)
        ax.scatter(range(n), cumu[:n])
        ax.set_xlabel('Principal component')
        ax.set_ylabel('Cumulative explained variance ratio')
        plt.draw()
        return ax

    def normalize_poissonian_noise(self, navigation_mask=None,
                                   signal_mask=None):
        """
        Scales the SI following Surf. Interface Anal. 2004; 36: 203–212
        to "normalize" the poissonian data for decomposition analysis

        Parameters
        ----------
        navigation_mask : boolen numpy array
        signal_mask  : boolen numpy array
        """
        _logger.info(
            "Scaling the data to normalize the (presumably)"
            " Poissonian noise")
        with self.unfolded():
            # The rest of the code assumes that the first data axis
            # is the navigation axis. We transpose the data if that is not the
            # case.
            dc = (self.data if self.axes_manager[0].index_in_array == 0
                  else self.data.T)
            if navigation_mask is None:
                navigation_mask = slice(None)
            else:
                navigation_mask = ~navigation_mask.ravel()
            if signal_mask is None:
                signal_mask = slice(None)
            else:
                signal_mask = ~signal_mask
            # Rescale the data to gaussianize the poissonian noise
            aG = dc[:, signal_mask][navigation_mask, :].sum(1).squeeze()
            bH = dc[:, signal_mask][navigation_mask, :].sum(0).squeeze()
            # Checks if any is negative
            if (aG < 0).any() or (bH < 0).any():
                raise ValueError(
                    "Data error: negative values\n"
                    "Are you sure that the data follow a poissonian "
                    "distribution?")

            self._root_aG = np.sqrt(aG)[:, np.newaxis]
            self._root_bH = np.sqrt(bH)[np.newaxis, :]
            # We first disable numpy's warning when the result of an
            # operation produces nans
            np.seterr(invalid='ignore')
            dc[:, signal_mask][navigation_mask, :] /= (self._root_aG *
                                                       self._root_bH)
            # Enable numpy warning
            np.seterr(invalid=None)
            # Set the nans resulting from 0/0 to zero
            dc[:, signal_mask][navigation_mask, :] = \
                np.nan_to_num(dc[:, signal_mask][navigation_mask, :])

    def undo_treatments(self):
        """Undo normalize_poissonian_noise"""
        _logger.info("Undoing data pre-treatments")
        self.data[:] = self._data_before_treatments
        del self._data_before_treatments


class LearningResults(object):
    # Decomposition
    factors = None
    loadings = None
    explained_variance = None
    explained_variance_ratio = None
    decomposition_algorithm = None
    poissonian_noise_normalized = None
    output_dimension = None
    mean = None
    centre = None
    # Unmixing
    bss_algorithm = None
    unmixing_matrix = None
    bss_factors = None
    bss_loadings = None
    # Shape
    unfolded = None
    original_shape = None
    # Masks
    navigation_mask = None
    signal_mask = None

    def save(self, filename, overwrite=None):
        """Save the result of the decomposition and demixing analysis
        Parameters
        ----------
        filename : string
        overwrite : {True, False, None}
            If True(False) overwrite(don't overwrite) the file if it exists.
            If None (default) ask what to do if file exists.
        """
        kwargs = {}
        for attribute in [
            v for v in dir(self) if not isinstance(
                getattr(
                    self,
                    v),
                types.MethodType) and not v.startswith('_')]:
            kwargs[attribute] = self.__getattribute__(attribute)
        # Check overwrite
        if overwrite is None:
            overwrite = io_tools.overwrite(filename)
        # Save, if all went well!
        if overwrite is True:
            np.savez(filename, **kwargs)

    def load(self, filename):
        """Load the results of a previous decomposition and
         demixing analysis from a file.
        Parameters
        ----------
        filename : string
        """
        decomposition = np.load(filename)
        for key, value in decomposition.items():
            if value.dtype == np.dtype('object'):
                value = None
            # Unwrap values stored as 0D numpy arrays to raw datatypes
            if isinstance(value, np.ndarray) and value.ndim == 0:
                value = value.item()
            setattr(self, key, value)
        _logger.info("\n%s loaded correctly" % filename)
        # For compatibility with old version ##################
        if hasattr(self, 'algorithm'):
            self.decomposition_algorithm = self.algorithm
            del self.algorithm
        if hasattr(self, 'V'):
            self.explained_variance = self.V
            del self.V
        if hasattr(self, 'w'):
            self.unmixing_matrix = self.w
            del self.w
        if hasattr(self, 'variance2one'):
            del self.variance2one
        if hasattr(self, 'centered'):
            del self.centered
        if hasattr(self, 'pca_algorithm'):
            self.decomposition_algorithm = self.pca_algorithm
            del self.pca_algorithm
        if hasattr(self, 'ica_algorithm'):
            self.bss_algorithm = self.ica_algorithm
            del self.ica_algorithm
        if hasattr(self, 'v'):
            self.loadings = self.v
            del self.v
        if hasattr(self, 'scores'):
            self.loadings = self.scores
            del self.scores
        if hasattr(self, 'pc'):
            self.loadings = self.pc
            del self.pc
        if hasattr(self, 'ica_scores'):
            self.bss_loadings = self.ica_scores
            del self.ica_scores
        if hasattr(self, 'ica_factors'):
            self.bss_factors = self.ica_factors
            del self.ica_factors
        _logger.info(self._summary())

    def summary(self):
        """Prints a summary of the decomposition and demixing parameters
         to the stdout
        """
        print(self._summary())

    def _summary(self):
        summary_str = (
            "Decomposition parameters:\n"
            "-------------------------\n\n" +
            ("Decomposition algorithm : \t%s\n" %
                self.decomposition_algorithm) +
            ("Poissonian noise normalization : %s\n" %
                self.poissonian_noise_normalized) +
            ("Output dimension : %s\n" % self.output_dimension) +
            ("Centre : %s" % self.centre))
        if self.bss_algorithm is not None:
            summary_str += (
                "\n\nDemixing parameters:\n"
                "------------------------\n" +
                ("BSS algorithm : %s" % self.bss_algorithm) +
                ("Number of components : %i" % len(self.unmixing_matrix)))
        return summary_str

    def crop_decomposition_dimension(self, n, compute=False):
        """
        Crop the score matrix up to the given number.
        It is mainly useful to save memory and reduce the storage size

        Parameters
        ----------
        n : int
            Number of components to keep.
        compute: bool
           If the decomposition results are lazy, also compute the results.
           Default is False.
        """
        _logger.info("trimming to %i dimensions" % n)
        self.loadings = self.loadings[:, :n]
        if self.explained_variance is not None:
            self.explained_variance = self.explained_variance[:n]
        self.factors = self.factors[:, :n]
        if compute:
            self.loadings = self.loadings.compute()
            self.factors = self.factors.compute()
            if self.explained_variance is not None:
                self.explained_variance = self.explained_variance.compute()

    def _transpose_results(self):
        (self.factors, self.loadings, self.bss_factors,
            self.bss_loadings) = (self.loadings, self.factors,
                                  self.bss_loadings, self.bss_factors)<|MERGE_RESOLUTION|>--- conflicted
+++ resolved
@@ -33,11 +33,7 @@
 from hyperspy.misc.machine_learning import import_sklearn
 import hyperspy.misc.io.tools as io_tools
 from hyperspy.learn.svd_pca import svd_pca
-<<<<<<< HEAD
-from hyperspy.learn.mcr import mcr
-=======
 from hyperspy.learn.mcr import mcrals
->>>>>>> f8540621
 from hyperspy.learn.mlpca import mlpca
 from hyperspy.learn.rpca import rpca_godec, orpca
 from scipy import linalg
