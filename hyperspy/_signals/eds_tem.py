# -*- coding: utf-8 -*-
# Copyright 2007-2016 The HyperSpy developers
#
# This file is part of  HyperSpy.
#
#  HyperSpy is free software: you can redistribute it and/or modify
# it under the terms of the GNU General Public License as published by
# the Free Software Foundation, either version 3 of the License, or
# (at your option) any later version.
#
#  HyperSpy is distributed in the hope that it will be useful,
# but WITHOUT ANY WARRANTY; without even the implied warranty of
# MERCHANTABILITY or FITNESS FOR A PARTICULAR PURPOSE.  See the
# GNU General Public License for more details.
#
# You should have received a copy of the GNU General Public License
# along with  HyperSpy.  If not, see <http://www.gnu.org/licenses/>.


import warnings
import logging

import traits.api as t
import numpy as np
from scipy import constants

from hyperspy.signal import BaseSetMetadataItems
from hyperspy import utils
from hyperspy._signals.eds import (EDSSpectrum, LazyEDSSpectrum)
from hyperspy.defaults_parser import preferences
from hyperspy.misc.eds import utils as utils_eds
from hyperspy.ui_registry import add_gui_method, DISPLAY_DT, TOOLKIT_DT

_logger = logging.getLogger(__name__)


@add_gui_method(toolkey="microscope_parameters_EDS_TEM")
class EDSTEMParametersUI(BaseSetMetadataItems):
    beam_energy = t.Float(t.Undefined,
                          label='Beam energy (keV)')
    real_time = t.Float(t.Undefined,
                        label='Real time (s)')
    tilt_stage = t.Float(t.Undefined,
                         label='Stage tilt (degree)')
    live_time = t.Float(t.Undefined,
                        label='Live time (s)')
    probe_area = t.Float(t.Undefined,
                         label='Beam/probe area (nm^2)')
    azimuth_angle = t.Float(t.Undefined,
                            label='Azimuth angle (degree)')
    elevation_angle = t.Float(t.Undefined,
                              label='Elevation angle (degree)')
    energy_resolution_MnKa = t.Float(t.Undefined,
                                     label='Energy resolution MnKa (eV)')
    beam_current = t.Float(t.Undefined,
                           label='Beam current (nA)')
    mapping = {
        'Acquisition_instrument.TEM.beam_energy': 'beam_energy',
        'Acquisition_instrument.TEM.Stage.tilt_a': 'tilt_stage',
        'Acquisition_instrument.TEM.Detector.EDS.live_time': 'live_time',
        'Acquisition_instrument.TEM.Detector.EDS.azimuth_angle':
        'azimuth_angle',
        'Acquisition_instrument.TEM.Detector.EDS.elevation_angle':
        'elevation_angle',
        'Acquisition_instrument.TEM.Detector.EDS.energy_resolution_MnKa':
        'energy_resolution_MnKa',
        'Acquisition_instrument.TEM.beam_current':
        'beam_current',
        'Acquisition_instrument.TEM.probe_area':
        'probe_area',
        'Acquisition_instrument.TEM.Detector.EDS.real_time':
        'real_time', }


class EDSTEM_mixin:

    _signal_type = "EDS_TEM"

    def __init__(self, *args, **kwards):
        super().__init__(*args, **kwards)
        # Attributes defaults
        if 'Acquisition_instrument.TEM.Detector.EDS' not in self.metadata:
            if 'Acquisition_instrument.SEM.Detector.EDS' in self.metadata:
                self.metadata.set_item(
                    "Acquisition_instrument.TEM",
                    self.metadata.Acquisition_instrument.SEM)
                del self.metadata.Acquisition_instrument.SEM
        self._set_default_param()

    def _set_default_param(self):
        """Set to value to default (defined in preferences)
        """

        mp = self.metadata
        mp.Signal.signal_type = "EDS_TEM"

        mp = self.metadata
        if "Acquisition_instrument.TEM.Stage.tilt_alpha" not in mp:
            mp.set_item(
                "Acquisition_instrument.TEM.Stage.tilt_alpha",
                preferences.EDS.eds_tilt_stage)
        if "Acquisition_instrument.TEM.Detector.EDS.elevation_angle" not in mp:
            mp.set_item(
                "Acquisition_instrument.TEM.Detector.EDS.elevation_angle",
                preferences.EDS.eds_detector_elevation)
        if "Acquisition_instrument.TEM.Detector.EDS.energy_resolution_MnKa"\
                not in mp:
            mp.set_item("Acquisition_instrument.TEM.Detector.EDS." +
                        "energy_resolution_MnKa",
                        preferences.EDS.eds_mn_ka)
        if "Acquisition_instrument.TEM.Detector.EDS.azimuth_angle" not in mp:
            mp.set_item(
                "Acquisition_instrument.TEM.Detector.EDS.azimuth_angle",
                preferences.EDS.eds_detector_azimuth)

    def set_microscope_parameters(self,
                                  beam_energy=None,
                                  live_time=None,
                                  tilt_stage=None,
                                  azimuth_angle=None,
                                  elevation_angle=None,
                                  energy_resolution_MnKa=None,
                                  beam_current=None,
                                  probe_area=None,
                                  real_time=None,
                                  display=True,
                                  toolkit=None):
        if set([beam_energy, live_time, tilt_stage, azimuth_angle,
                elevation_angle, energy_resolution_MnKa]) == {None}:
            tem_par = EDSTEMParametersUI(self)
            return tem_par.gui(display=display, toolkit=toolkit)

        md = self.metadata
        if beam_energy is not None:
            md.set_item("Acquisition_instrument.TEM.beam_energy ", beam_energy)
        if live_time is not None:
            md.set_item(
                "Acquisition_instrument.TEM.Detector.EDS.live_time",
                live_time)
        if tilt_stage is not None:
            md.set_item("Acquisition_instrument.TEM.Stage.tilt_alpha", tilt_stage)
        if azimuth_angle is not None:
            md.set_item(
                "Acquisition_instrument.TEM.Detector.EDS.azimuth_angle",
                azimuth_angle)
        if elevation_angle is not None:
            md.set_item(
                "Acquisition_instrument.TEM.Detector.EDS.elevation_angle",
                elevation_angle)
        if energy_resolution_MnKa is not None:
            md.set_item(
                "Acquisition_instrument.TEM.Detector.EDS." +
                "energy_resolution_MnKa",
                energy_resolution_MnKa)
        if beam_current is not None:
            md.set_item(
                "Acquisition_instrument.TEM.beam_current",
                beam_current)
        if probe_area is not None:
            md.set_item(
                "Acquisition_instrument.TEM.probe_area",
                probe_area)
        if real_time is not None:
            md.set_item(
                "Acquisition_instrument.TEM.Detector.EDS.real_time",
                real_time)
    set_microscope_parameters.__doc__ = \
        """Set the microscope parameters.

<<<<<<< HEAD
If no arguments are given, raises an interactive mode to fill
the values.

Parameters
----------
beam_energy: float
    The energy of the electron beam in keV
live_time : float
    In seconds
tilt_stage : float
    In degree
azimuth_angle : float
    In degree
elevation_angle : float
    In degree
energy_resolution_MnKa : float
    In eV
beam_current: float
    In nA
probe_area: float
    In nm^2
real_time: float
    In seconds
{}
{}

Examples
--------
>>> s = hs.datasets.example_signals.EDS_TEM_Spectrum()
>>> print(s.metadata.Acquisition_instrument.
>>>       TEM.Detector.EDS.energy_resolution_MnKa)
>>> s.set_microscope_parameters(energy_resolution_MnKa=135.)
>>> print(s.metadata.Acquisition_instrument.
>>>       TEM.Detector.EDS.energy_resolution_MnKa)
133.312296
135.0

""".format(DISPLAY_DT, TOOLKIT_DT)
=======
        if set([beam_energy, live_time, tilt_stage, azimuth_angle,
                elevation_angle, energy_resolution_MnKa]) == {None}:
            self._are_microscope_parameters_missing()

    @only_interactive
    def _set_microscope_parameters(self):
        tem_par = TEMParametersUI()
        mapping = {
            'Acquisition_instrument.TEM.beam_energy':
            'tem_par.beam_energy',
            'Acquisition_instrument.TEM.Stage.tilt_alpha':
            'tem_par.tilt_alpha',
            'Acquisition_instrument.TEM.Detector.EDS.live_time':
            'tem_par.live_time',
            'Acquisition_instrument.TEM.Detector.EDS.azimuth_angle':
            'tem_par.azimuth_angle',
            'Acquisition_instrument.TEM.Detector.EDS.elevation_angle':
            'tem_par.elevation_angle',
            'Acquisition_instrument.TEM.Detector.EDS.energy_resolution_MnKa':
            'tem_par.energy_resolution_MnKa',
            'Acquisition_instrument.TEM.beam_current':
            'tem_par.beam_current',
            'Acquisition_instrument.TEM.probe_area':
            'tem_par.probe_area',
            'Acquisition_instrument.TEM.Detector.EDS.real_time':
            'tem_par.real_time', }
        for key, value in mapping.items():
            if self.metadata.has_item(key):
                exec('%s = self.metadata.%s' % (value, key))
        tem_par.edit_traits()

        mapping = {
            'Acquisition_instrument.TEM.beam_energy':
            tem_par.beam_energy,
            'Acquisition_instrument.TEM.Stage.tilt_alpha':
            tem_par.tilt_alpha,
            'Acquisition_instrument.TEM.Detector.EDS.live_time':
            tem_par.live_time,
            'Acquisition_instrument.TEM.Detector.EDS.azimuth_angle':
            tem_par.azimuth_angle,
            'Acquisition_instrument.TEM.Detector.EDS.elevation_angle':
            tem_par.elevation_angle,
            'Acquisition_instrument.TEM.Detector.EDS.energy_resolution_MnKa':
            tem_par.energy_resolution_MnKa,
            'Acquisition_instrument.TEM.beam_current':
            tem_par.beam_current,
            'Acquisition_instrument.TEM.probe_area':
            tem_par.probe_area,
            'Acquisition_instrument.TEM.Detector.EDS.real_time':
            tem_par.real_time, }

        for key, value in mapping.items():
            if value != t.Undefined:
                self.metadata.set_item(key, value)
        self._are_microscope_parameters_missing()
>>>>>>> 5b947394

    def _are_microscope_parameters_missing(self):
        """Check if the EDS parameters necessary for quantification
        are defined in metadata. Raise in interactive mode
         an UI item to fill or change the values"""
        must_exist = (
            'Acquisition_instrument.TEM.beam_energy',
            'Acquisition_instrument.TEM.Detector.EDS.live_time',)

        missing_parameters = []
        for item in must_exist:
            exists = self.metadata.has_item(item)
            if exists is False:
                missing_parameters.append(item)
        if missing_parameters:
            _logger.info("Missing parameters {}".format(missing_parameters))
            return True
        else:
            return False

    def get_calibration_from(self, ref, nb_pix=1):
        """Copy the calibration and all metadata of a reference.

        Primary use: To add a calibration to ripple file from INCA
        software

        Parameters
        ----------
        ref : signal
            The reference contains the calibration in its
            metadata
        nb_pix : int
            The live time (real time corrected from the "dead time")
            is divided by the number of pixel (spectrums), giving an
            average live time.

        Examples
        --------
        >>> ref = hs.datasets.example_signals.EDS_TEM_Spectrum()
        >>> s = hs.signals.EDSTEMSpectrum(
        >>>     hs.datasets.example_signals.EDS_TEM_Spectrum().data)
        >>> print(s.axes_manager[0].scale)
        >>> s.get_calibration_from(ref)
        >>> print(s.axes_manager[0].scale)
        1.0
        0.020028

        """

        self.original_metadata = ref.original_metadata.deepcopy()
        # Setup the axes_manager
        ax_m = self.axes_manager.signal_axes[0]
        ax_ref = ref.axes_manager.signal_axes[0]
        ax_m.scale = ax_ref.scale
        ax_m.units = ax_ref.units
        ax_m.offset = ax_ref.offset

        # Setup metadata
        if 'Acquisition_instrument.TEM' in ref.metadata:
            mp_ref = ref.metadata.Acquisition_instrument.TEM
        elif 'Acquisition_instrument.SEM' in ref.metadata:
            mp_ref = ref.metadata.Acquisition_instrument.SEM
        else:
            raise ValueError("The reference has no metadata." +
                             "Acquisition_instrument.TEM" +
                             "\n or metadata.Acquisition_instrument.SEM ")

        mp = self.metadata
        mp.Acquisition_instrument.TEM = mp_ref.deepcopy()
        if mp_ref.has_item("Detector.EDS.live_time"):
            mp.Acquisition_instrument.TEM.Detector.EDS.live_time = \
                mp_ref.Detector.EDS.live_time / nb_pix

    def quantification(self,
                       intensities,
                       method,
                       factors='auto',
                       composition_units='atomic',
                       navigation_mask=1.0,
                       closing=True,
                       plot_result=False,
                       **kwargs):
        """
        Quantification using Cliff-Lorimer, the zeta-factor method, or
        ionization cross sections.

        Parameters
        ----------
        intensities: list of signal
            the intensitiy for each X-ray lines.
        method: 'CL' or 'zeta' or 'cross_section'
            Set the quantification method: Cliff-Lorimer, zeta-factor, or
            ionization cross sections.
        factors: list of float
            The list of kfactors, zeta-factors or cross sections in same order
            as intensities. Note that intensities provided by Hyperspy are
            sorted by the alphabetical order of the X-ray lines.
            eg. factors =[0.982, 1.32, 1.60] for ['Al_Ka', 'Cr_Ka', 'Ni_Ka'].
        composition_units: 'weight' or 'atomic'
            The quantification returns the composition in atomic percent by
            default, but can also return weight percent if specified.
        navigation_mask : None or float or signal
            The navigation locations marked as True are not used in the
            quantification. If int is given the vacuum_mask method is used to
            generate a mask with the int value as threhsold.
            Else provides a signal with the navigation shape.
        closing: bool
            If true, applied a morphologic closing to the mask obtained by
            vacuum_mask.
        plot_result : bool
            If True, plot the calculated composition. If the current
            object is a single spectrum it prints the result instead.
        kwargs
            The extra keyword arguments are passed to plot.

        Returns
        ------
        A list of quantified elemental maps (signal) giving the composition of
        the sample in weight or atomic percent.

        If the method is 'zeta' this function also returns the mass thickness
        profile for the data.

        If the method is 'cross_section' this function also returns the atom
        counts for each element.

        Examples
        --------
        >>> s = hs.datasets.example_signals.EDS_TEM_Spectrum()
        >>> s.add_lines()
        >>> kfactors = [1.450226, 5.075602] #For Fe Ka and Pt La
        >>> bw = s.estimate_background_windows(line_width=[5.0, 2.0])
        >>> s.plot(background_windows=bw)
        >>> intensities = s.get_lines_intensity(background_windows=bw)
        >>> res = s.quantification(intensities, kfactors, plot_result=True,
        >>>                        composition_units='atomic')
        Fe (Fe_Ka): Composition = 15.41 atomic percent
        Pt (Pt_La): Composition = 84.59 atomic percent

        See also
        --------
        vacuum_mask
        """
        if isinstance(navigation_mask, float):
            navigation_mask = self.vacuum_mask(navigation_mask, closing).data
        elif navigation_mask is not None:
            navigation_mask = navigation_mask.data
        xray_lines = self.metadata.Sample.xray_lines
        composition = utils.stack(intensities, lazy=False)
        if method == 'CL':
            composition.data = utils_eds.quantification_cliff_lorimer(
                composition.data, kfactors=factors,
                mask=navigation_mask) * 100.
        elif method == 'zeta':
            results = utils_eds.quantification_zeta_factor(
                composition.data, zfactors=factors,
                dose=self._get_dose(method))
            composition.data = results[0] * 100.
            mass_thickness = intensities[0].deepcopy()
            mass_thickness.data = results[1]
            mass_thickness.metadata.General.title = 'Mass thickness'
        elif method == 'cross_section':
            results = utils_eds.quantification_cross_section(
                composition.data,
                cross_sections=factors,
                dose=self._get_dose(method))
            composition.data = results[0] * 100
            number_of_atoms = composition._deepcopy_with_new_data(results[1])
            number_of_atoms = number_of_atoms.split()
        else:
            raise ValueError('Please specify method for quantification,'
                             'as \'CL\', \'zeta\' or \'cross_section\'')
        composition = composition.split()
        if composition_units == 'atomic':
            if method != 'cross_section':
                composition = utils.material.weight_to_atomic(composition)
        else:
            if method == 'cross_section':
                composition = utils.material.atomic_to_weight(composition)
        for i, xray_line in enumerate(xray_lines):
            element, line = utils_eds._get_element_and_line(xray_line)
            composition[i].metadata.General.title = composition_units + \
                ' percent of ' + element
            composition[i].metadata.set_item("Sample.elements", ([element]))
            composition[i].metadata.set_item(
                "Sample.xray_lines", ([xray_line]))
            if plot_result and \
                    composition[i].axes_manager.navigation_size == 1:
                print("%s (%s): Composition = %.2f %s percent"
                      % (element, xray_line, composition[i].data,
                         composition_units))
        if method == 'cross_section':
            for i, xray_line in enumerate(xray_lines):
                element, line = utils_eds._get_element_and_line(xray_line)
                number_of_atoms[i].metadata.General.title = \
                    'atom counts of ' + element
                number_of_atoms[i].metadata.set_item("Sample.elements",
                                                     ([element]))
                number_of_atoms[i].metadata.set_item(
                    "Sample.xray_lines", ([xray_line]))
        if plot_result and composition[i].axes_manager.navigation_size != 1:
            utils.plot.plot_signals(composition, **kwargs)
        if method == 'zeta':
            self.metadata.set_item("Sample.mass_thickness", mass_thickness)
            return composition, mass_thickness
        elif method == 'cross_section':
            return composition, number_of_atoms
        elif method == 'CL':
            return composition
        else:
            raise ValueError('Please specify method for quantification, as \
            ''CL\', \'zeta\' or \'cross_section\'')

    def vacuum_mask(self, threshold=1.0, closing=True, opening=False):
        """
        Generate mask of the vacuum region

        Parameters
        ----------
        threshold: float
            For a given pixel, maximum value in the energy axis below which the
            pixel is considered as vacuum.
        closing: bool
            If true, applied a morphologic closing to the mask
        opnening: bool
            If true, applied a morphologic opening to the mask

        Examples
        --------
        >>> # Simulate a spectrum image with vacuum region
        >>> s = hs.datasets.example_signals.EDS_TEM_Spectrum()
        >>> s_vac = hs.signals.BaseSignal(
                np.ones_like(s.data, dtype=float))*0.005
        >>> s_vac.add_poissonian_noise()
        >>> si = hs.stack([s]*3 + [s_vac])
        >>> si.vacuum_mask().data
        array([False, False, False,  True], dtype=bool)

        Return
        ------
        mask: signal
            The mask of the region
        """
        from scipy.ndimage.morphology import binary_dilation, binary_erosion
        mask = (self.max(-1) <= threshold)
        if closing:
            mask.data = binary_dilation(mask.data, border_value=0)
            mask.data = binary_erosion(mask.data, border_value=1)
        if opening:
            mask.data = binary_erosion(mask.data, border_value=1)
            mask.data = binary_dilation(mask.data, border_value=0)
        return mask

    def decomposition(self,
                      normalize_poissonian_noise=True,
                      navigation_mask=1.0,
                      closing=True,
                      *args,
                      **kwargs):
        """
        Decomposition with a choice of algorithms

        The results are stored in self.learning_results

        Parameters
        ----------
        normalize_poissonian_noise : bool
            If True, scale the SI to normalize Poissonian noise
        navigation_mask : None or float or boolean numpy array
            The navigation locations marked as True are not used in the
            decomposition. If float is given the vacuum_mask method is used to
            generate a mask with the float value as threshold.
        closing: bool
            If true, applied a morphologic closing to the maks obtained by
            vacuum_mask.
        algorithm : 'svd' | 'fast_svd' | 'mlpca' | 'fast_mlpca' | 'nmf' |
            'sparse_pca' | 'mini_batch_sparse_pca'
        output_dimension : None or int
            number of components to keep/calculate
        centre : None | 'variables' | 'trials'
            If None no centring is applied. If 'variable' the centring will be
            performed in the variable axis. If 'trials', the centring will be
            performed in the 'trials' axis. It only has effect when using the
            svd or fast_svd algorithms
        auto_transpose : bool
            If True, automatically transposes the data to boost performance.
            Only has effect when using the svd of fast_svd algorithms.
        signal_mask : boolean numpy array
            The signal locations marked as True are not used in the
            decomposition.
        var_array : numpy array
            Array of variance for the maximum likelihood PCA algorithm
        var_func : function or numpy array
            If function, it will apply it to the dataset to obtain the
            var_array. Alternatively, it can a an array with the coefficients
            of a polynomial.
        polyfit :
        reproject : None | signal | navigation | both
            If not None, the results of the decomposition will be projected in
            the selected masked area.

        Examples
        --------
        >>> s = hs.datasets.example_signals.EDS_TEM_Spectrum()
        >>> si = hs.stack([s]*3)
        >>> si.change_dtype(float)
        >>> si.decomposition()

        See also
        --------
        vacuum_mask
        """
        if isinstance(navigation_mask, float):
            navigation_mask = self.vacuum_mask(navigation_mask, closing).data
        super().decomposition(
            normalize_poissonian_noise=normalize_poissonian_noise,
            navigation_mask=navigation_mask, *args, **kwargs)
        self.learning_results.loadings = np.nan_to_num(
            self.learning_results.loadings)

    def create_model(self, auto_background=True, auto_add_lines=True,
                     *args, **kwargs):
        """Create a model for the current TEM EDS data.

        Parameters
        ----------
        auto_background : boolean, default True
            If True, adds automatically a polynomial order 6 to the model,
            using the edsmodel.add_polynomial_background method.
        auto_add_lines : boolean, default True
            If True, automatically add Gaussians for all X-rays generated in
            the energy range by an element using the edsmodel.add_family_lines
            method.
        dictionary : {None, dict}, optional
            A dictionary to be used to recreate a model. Usually generated
            using :meth:`hyperspy.model.as_dictionary`

        Returns
        -------

        model : `EDSTEMModel` instance.

        """
        from hyperspy.models.edstemmodel import EDSTEMModel
        model = EDSTEMModel(self,
                            auto_background=auto_background,
                            auto_add_lines=auto_add_lines,
                            *args, **kwargs)
        return model

    def _get_dose(self, method, beam_current='auto', real_time='auto',
                  probe_area='auto'):
        """
        Calculates the total electron dose for the zeta-factor or cross section
        methods of quantification.

        Input given by i*t*N, i the current, t the
        acquisition time, and N the number of electron by unit electric charge.

        Parameters
        ----------
        method : 'zeta' or 'cross_section'
            If 'zeta', the dose is given by i*t*N
            If 'cross section', the dose is given by i*t*N/A
            where i is the beam current, t is the acquistion time,
            N is the number of electrons per unit charge (1/e) and
            A is the illuminated beam area or pixel area.
        beam_current: float
            Probe current in nA
        real_time: float
            Acquisiton time in s
        probe_area: float
            The illumination area of the electron beam in nm^2.
            If not set the value is extracted from the scale axes_manager.
            Therefore we assume the probe is oversampling such that
            the illumination area can be approximated to the pixel area of the
            spectrum image.

        Returns
        --------
        Dose in electrons (zeta factor) or electrons per nm^2 (cross_section)

        See also
        --------
        set_microscope_parameters
        """

        parameters = self.metadata.Acquisition_instrument.TEM

        if beam_current is 'auto':
            if 'beam_current' not in parameters:
                raise Exception('Electron dose could not be calculated as\
                     beam_current is not set.'
                                'The beam current can be set by calling \
                                set_microscope_parameters()')
            else:
                beam_current = parameters.beam_current

        if real_time == 'auto':
            real_time = parameters.Detector.EDS.real_time
            if 'real_time' not in parameters.Detector.EDS:
                raise Exception('Electron dose could not be calculated as \
                real_time is not set. '
                                'The beam_current can be set by calling \
                                set_microscope_parameters()')
            elif real_time == 0.5:
                warnings.warn('Please note that your real time is set to '
                              'the default value of 0.5 s. If this is not \
                              correct, you should change it using '
                              'set_microscope_parameters() and run \
                              quantification again.')

        if method == 'cross_section':
            if probe_area == 'auto':
                if probe_area in parameters:
                    area = parameters.TEM.probe_area
                else:
                    pixel1 = self.axes_manager[0].scale
                    pixel2 = self.axes_manager[1].scale
                    if pixel1 == 1 or pixel2 == 1:
                        warnings.warn('Please note your probe_area is set to'
                                      'the default value of 1 nm^2. The \
                                      function will still run. However if'
                                      '1 nm^2 is not correct, please read the \
                                      user documentations for how to set this \
                                      properly.')
                    area = pixel1 * pixel2
            return (real_time * beam_current * 1e-9) / (constants.e * area)
            # 1e-9 is included here because the beam_current is in nA.
        elif method == 'zeta':
            return real_time * beam_current * 1e-9 / constants.e
        else:
            raise Exception('Method need to be \'zeta\' or \'cross_section\'.')


class EDSTEMSpectrum(EDSTEM_mixin, EDSSpectrum):
    pass


class LazyEDSTEMSpectrum(EDSTEMSpectrum, LazyEDSSpectrum):
    pass<|MERGE_RESOLUTION|>--- conflicted
+++ resolved
@@ -56,7 +56,7 @@
                            label='Beam current (nA)')
     mapping = {
         'Acquisition_instrument.TEM.beam_energy': 'beam_energy',
-        'Acquisition_instrument.TEM.Stage.tilt_a': 'tilt_stage',
+        'Acquisition_instrument.TEM.Stage.tilt_alpha': 'tilt_stage',
         'Acquisition_instrument.TEM.Detector.EDS.live_time': 'live_time',
         'Acquisition_instrument.TEM.Detector.EDS.azimuth_angle':
         'azimuth_angle',
@@ -167,7 +167,6 @@
     set_microscope_parameters.__doc__ = \
         """Set the microscope parameters.
 
-<<<<<<< HEAD
 If no arguments are given, raises an interactive mode to fill
 the values.
 
@@ -206,63 +205,6 @@
 135.0
 
 """.format(DISPLAY_DT, TOOLKIT_DT)
-=======
-        if set([beam_energy, live_time, tilt_stage, azimuth_angle,
-                elevation_angle, energy_resolution_MnKa]) == {None}:
-            self._are_microscope_parameters_missing()
-
-    @only_interactive
-    def _set_microscope_parameters(self):
-        tem_par = TEMParametersUI()
-        mapping = {
-            'Acquisition_instrument.TEM.beam_energy':
-            'tem_par.beam_energy',
-            'Acquisition_instrument.TEM.Stage.tilt_alpha':
-            'tem_par.tilt_alpha',
-            'Acquisition_instrument.TEM.Detector.EDS.live_time':
-            'tem_par.live_time',
-            'Acquisition_instrument.TEM.Detector.EDS.azimuth_angle':
-            'tem_par.azimuth_angle',
-            'Acquisition_instrument.TEM.Detector.EDS.elevation_angle':
-            'tem_par.elevation_angle',
-            'Acquisition_instrument.TEM.Detector.EDS.energy_resolution_MnKa':
-            'tem_par.energy_resolution_MnKa',
-            'Acquisition_instrument.TEM.beam_current':
-            'tem_par.beam_current',
-            'Acquisition_instrument.TEM.probe_area':
-            'tem_par.probe_area',
-            'Acquisition_instrument.TEM.Detector.EDS.real_time':
-            'tem_par.real_time', }
-        for key, value in mapping.items():
-            if self.metadata.has_item(key):
-                exec('%s = self.metadata.%s' % (value, key))
-        tem_par.edit_traits()
-
-        mapping = {
-            'Acquisition_instrument.TEM.beam_energy':
-            tem_par.beam_energy,
-            'Acquisition_instrument.TEM.Stage.tilt_alpha':
-            tem_par.tilt_alpha,
-            'Acquisition_instrument.TEM.Detector.EDS.live_time':
-            tem_par.live_time,
-            'Acquisition_instrument.TEM.Detector.EDS.azimuth_angle':
-            tem_par.azimuth_angle,
-            'Acquisition_instrument.TEM.Detector.EDS.elevation_angle':
-            tem_par.elevation_angle,
-            'Acquisition_instrument.TEM.Detector.EDS.energy_resolution_MnKa':
-            tem_par.energy_resolution_MnKa,
-            'Acquisition_instrument.TEM.beam_current':
-            tem_par.beam_current,
-            'Acquisition_instrument.TEM.probe_area':
-            tem_par.probe_area,
-            'Acquisition_instrument.TEM.Detector.EDS.real_time':
-            tem_par.real_time, }
-
-        for key, value in mapping.items():
-            if value != t.Undefined:
-                self.metadata.set_item(key, value)
-        self._are_microscope_parameters_missing()
->>>>>>> 5b947394
 
     def _are_microscope_parameters_missing(self):
         """Check if the EDS parameters necessary for quantification
