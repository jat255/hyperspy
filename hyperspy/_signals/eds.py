--- conflicted
+++ resolved
@@ -154,11 +154,7 @@
                 xray_lines_not_in_range.append(xray_line)
         return xray_lines_in_range, xray_lines_not_in_range
 
-<<<<<<< HEAD
-    def sum(self, axis=None):
-=======
     def sum(self, axis=None, out=None):
->>>>>>> 018ae1ca
         """Sum the data over the given axis.
 
         Parameters
@@ -194,16 +190,10 @@
             mp = s.metadata.Acquisition_instrument.TEM
             mp_old = self.metadata.Acquisition_instrument.TEM
         if mp.has_item('Detector.EDS.live_time'):
-<<<<<<< HEAD
-            mp.Detector.EDS.live_time = mp.Detector.EDS.live_time * \
-                self.data.size / s.data.size
-        return s
-=======
             mp.Detector.EDS.live_time = mp_old.Detector.EDS.live_time * \
                 self.data.size / s.data.size
         if out is None:
             return s
->>>>>>> 018ae1ca
 
     def rebin(self, new_shape):
         """Rebins the data to the new shape
