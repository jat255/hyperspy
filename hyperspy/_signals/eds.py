# -*- coding: utf-8 -*-
# Copyright 2007-2011 The HyperSpy developers
#
# This file is part of  HyperSpy.
#
#  HyperSpy is free software: you can redistribute it and/or modify
# it under the terms of the GNU General Public License as published by
# the Free Software Foundation, either version 3 of the License, or
# (at your option) any later version.
#
#  HyperSpy is distributed in the hope that it will be useful,
# but WITHOUT ANY WARRANTY; without even the implied warranty of
# MERCHANTABILITY or FITNESS FOR A PARTICULAR PURPOSE.  See the
# GNU General Public License for more details.
#
# You should have received a copy of the GNU General Public License
# along with  HyperSpy.  If not, see <http://www.gnu.org/licenses/>.
from __future__ import division
import itertools

import numpy as np
import warnings
from matplotlib import pyplot as plt

from hyperspy import utils
from hyperspy._signals.spectrum import Spectrum
from hyperspy.misc.elements import elements as elements_db
from hyperspy.misc.eds import utils as utils_eds
from hyperspy.misc.utils import isiterable
from hyperspy.utils import markers


class EDSSpectrum(Spectrum):
    _signal_type = "EDS"

    def __init__(self, *args, **kwards):
        Spectrum.__init__(self, *args, **kwards)
        if self.metadata.Signal.signal_type == 'EDS':
            print('The microscope type is not set. Use '
                  'set_signal_type(\'EDS_TEM\')  '
                  'or set_signal_type(\'EDS_SEM\')')
        self.metadata.Signal.binned = True

    def _get_line_energy(self, Xray_line, FWHM_MnKa=None):
        """
        Get the line energy and the energy resolution of a Xray line.

        The return values are in the same units than the signal axis

        Parameters
        ----------

        Xray_line : strings
            Valid element X-ray lines e.g. Fe_Kb.

        FWHM_MnKa: {None, float, 'auto'}
            The energy resolution of the detector in eV
            if 'auto', used the one in
            'self.metadata.Acquisition_instrument.SEM.Detector.EDS.energy_resolution_MnKa'

        Returns
        ------

        float: the line energy, if FWHM_MnKa is None
        (float,float): the line energy and the energy resolution, if FWHM_MnKa
        is not None
        """

        units_name = self.axes_manager.signal_axes[0].units

        if FWHM_MnKa == 'auto':
            if self.metadata.Signal.signal_type == 'EDS_SEM':
                FWHM_MnKa = self.metadata.Acquisition_instrument.SEM.\
                    Detector.EDS.energy_resolution_MnKa
            elif self.metadata.Signal.signal_type == 'EDS_TEM':
                FWHM_MnKa = self.metadata.Acquisition_instrument.TEM.\
                    Detector.EDS.energy_resolution_MnKa
            else:
                raise NotImplementedError(
                    "This method only works for EDS_TEM or EDS_SEM signals. "
                    "You can use `set_signal_type(\"EDS_TEM\")` or"
                    "`set_signal_type(\"EDS_SEM\")` to convert to one of these"
                    "signal types.")
        line_energy = utils_eds._get_energy_xray_line(Xray_line)
        if units_name == 'eV':
            line_energy *= 1000
            if FWHM_MnKa is not None:
                line_FWHM = utils_eds.get_FWHM_at_Energy(
                    FWHM_MnKa, line_energy / 1000) * 1000
        elif units_name == 'keV':
            if FWHM_MnKa is not None:
                line_FWHM = utils_eds.get_FWHM_at_Energy(FWHM_MnKa,
                                                         line_energy)
        else:
            raise ValueError(
                "%s is not a valid units for the energy axis. "
                "Only `eV` and `keV` are supported. "
                "If `s` is the variable containing this EDS spectrum:\n "
                ">>> s.axes_manager.signal_axes[0].units = \'keV\' \n"
                % (units_name))
        if FWHM_MnKa is None:
            return line_energy
        else:
            return line_energy, line_FWHM

    def _get_beam_energy(self):
        """
        Get the beam energy.

        The return value is in the same units than the signal axis
        """

        if "Acquisition_instrument.SEM.beam_energy" in self.metadata:
            beam_energy = self.metadata.Acquisition_instrument.SEM.beam_energy
        elif "Acquisition_instrument.TEM.beam_energy" in self.metadata:
            beam_energy = self.metadata.Acquisition_instrument.TEM.beam_energy
        else:
            raise AttributeError(
                "To use this method the beam energy "
                "`Acquisition_instrument.TEM.beam_energy` or "
                "`Acquisition_instrument.SEM.beam_energy` must be defined in "
                "`metadata`.")

        units_name = self.axes_manager.signal_axes[0].units

        if units_name == 'eV':
            beam_energy = beam_energy * 1000
        return beam_energy

    def _get_xray_lines_in_spectral_range(self, xray_lines):
        """
        Return the lines in the energy range

        Parameters
        ----------
        xray_lines: List of string
            The xray_lines

        Return
        ------
        The list of xray_lines in the energy range
        """
        ax = self.axes_manager.signal_axes[0]
        low_value = ax.low_value
        high_value = ax.high_value
        if self._get_beam_energy() < high_value:
            high_value = self._get_beam_energy()
        xray_lines_in_range = []
        xray_lines_not_in_range = []
        for xray_line in xray_lines:
            line_energy = self._get_line_energy(xray_line)
            if line_energy > low_value and line_energy < high_value:
                xray_lines_in_range.append(xray_line)
            else:
                xray_lines_not_in_range.append(xray_line)
        return xray_lines_in_range, xray_lines_not_in_range

    def sum(self, axis):
        """Sum the data over the given axis.

        Parameters
        ----------
        axis : {int, string}
           The axis can be specified using the index of the axis in
           `axes_manager` or the axis name.

        Returns
        -------
        s : Signal

        See also
        --------
        sum_in_mask, mean

        Examples
        --------
        >>> import numpy as np
        >>> s = Signal(np.random.random((64,64,1024)))
        >>> s.data.shape
        (64,64,1024)
        >>> s.sum(-1).data.shape
        (64,64)
        # If we just want to plot the result of the operation
        s.sum(-1, True).plot()

        """
        # modify time spend per spectrum
        if "Acquisition_instrument.SEM" in self.metadata:
            mp = self.metadata.Acquisition_instrument.SEM
        else:
            mp = self.metadata.Acquisition_instrument.TEM
        if mp.has_item('Detector.EDS.live_time'):
            mp.Detector.EDS.live_time = mp.Detector.EDS.live_time * \
                self.axes_manager.shape[axis]
        return super(EDSSpectrum, self).sum(axis)

    def rebin(self, new_shape):
        """Rebins the data to the new shape

        Parameters
        ----------
        new_shape: tuple of ints
            The new shape must be a divisor of the original shape

        """
        new_shape_in_array = []
        for axis in self.axes_manager._axes:
            new_shape_in_array.append(
                new_shape[axis.index_in_axes_manager])
        factors = (np.array(self.data.shape) /
                   np.array(new_shape_in_array))
        s = super(EDSSpectrum, self).rebin(new_shape)
        # modify time per spectrum
        if "Acquisition_instrument.SEM.Detector.EDS.live_time" in s.metadata:
            for factor in factors:
                s.metadata.Acquisition_instrument.SEM.Detector.EDS.live_time\
                    *= factor
        if "Acquisition_instrument.TEM.Detector.EDS.live_time" in s.metadata:
            for factor in factors:
                s.metadata.Acquisition_instrument.TEM.Detector.EDS.live_time\
                    *= factor
        return s

    def set_elements(self, elements):
        """Erase all elements and set them.

        Parameters
        ----------
        elements : list of strings
            A list of chemical element symbols.

        See also
        --------
        add_elements, set_line, add_lines.

        Examples
        --------

        >>> s = signals.EDSSEMSpectrum(np.arange(1024))
        >>> s.set_elements(['Ni', 'O'],['Ka','Ka'])
        Adding Ni_Ka Line
        Adding O_Ka Line
        >>> s.mapped_paramters.Acquisition_instrument.SEM.beam_energy = 10
        >>> s.set_elements(['Ni', 'O'])
        Adding Ni_La Line
        Adding O_Ka Line

        """
        # Erase previous elements and X-ray lines
        if "Sample.elements" in self.metadata:
            del self.metadata.Sample.elements
        self.add_elements(elements)

    def add_elements(self, elements):
        """Add elements and the corresponding X-ray lines.

        The list of elements is stored in `metadata.Sample.elements`

        Parameters
        ----------
        elements : list of strings
            The symbol of the elements.


        See also
        --------
        set_elements, add_lines, set_lines.

        """
        if not isiterable(elements) or isinstance(elements, basestring):
            raise ValueError(
                "Input must be in the form of a list. For example, "
                "if `s` is the variable containing this EDS spectrum:\n "
                ">>> s.add_elements(('C',))\n"
                "See the docstring for more information.")
        if "Sample.elements" in self.metadata:
            elements_ = set(self.metadata.Sample.elements)
        else:
            elements_ = set()
        for element in elements:
            if element in elements_db:
                elements_.add(element)
            else:
                raise ValueError(
                    "%s is not a valid chemical element symbol." % element)

        if not hasattr(self.metadata, 'Sample'):
            self.metadata.add_node('Sample')

        self.metadata.Sample.elements = sorted(list(elements_))

    def set_lines(self,
                  lines,
                  only_one=True,
                  only_lines=("Ka", "La", "Ma")):
        """Erase all Xrays lines and set them.

        See add_lines for details.

        Parameters
        ----------
        lines : list of strings
            A list of valid element X-ray lines to add e.g. Fe_Kb.
            Additionally, if `metadata.Sample.elements` is
            defined, add the lines of those elements that where not
            given in this list.
        only_one: bool
            If False, add all the lines of each element in
            `metadata.Sample.elements` that has not line
            defined in lines. If True (default),
            only add the line at the highest energy
            above an overvoltage of 2 (< beam energy / 2).
        only_lines : {None, list of strings}
            If not None, only the given lines will be added.

        See also
        --------
        add_lines, add_elements, set_elements..

        """
        if "Sample.xray_lines" in self.metadata:
            del self.metadata.Sample.xray_lines
        self.add_lines(lines=lines,
                       only_one=only_one,
                       only_lines=only_lines)

    def add_lines(self,
                  lines=(),
                  only_one=True,
                  only_lines=("Ka", "La", "Ma")):
        """Add X-rays lines to the internal list.

        Although most functions do not require an internal list of
        X-ray lines because they can be calculated from the internal
        list of elements, ocassionally it might be useful to customize the
        X-ray lines to be use by all functions by default using this method.
        The list of X-ray lines is stored in
        `metadata.Sample.xray_lines`

        Parameters
        ----------
        lines : list of strings
            A list of valid element X-ray lines to add e.g. Fe_Kb.
            Additionally, if `metadata.Sample.elements` is
            defined, add the lines of those elements that where not
            given in this list. If the list is empty (default), and
            `metadata.Sample.elements` is
            defined, add the lines of all those elements.
        only_one: bool
            If False, add all the lines of each element in
            `metadata.Sample.elements` that has not line
            defined in lines. If True (default),
            only add the line at the highest energy
            above an overvoltage of 2 (< beam energy / 2).
        only_lines : {None, list of strings}
            If not None, only the given lines will be added.

        See also
        --------
        set_lines, add_elements, set_elements.

        """
        if "Sample.xray_lines" in self.metadata:
            xray_lines = set(self.metadata.Sample.xray_lines)
        else:
            xray_lines = set()
        # Define the elements which Xray lines has been customized
        # So that we don't attempt to add new lines automatically
        elements = set()
        for line in xray_lines:
            elements.add(line.split("_")[0])
        for line in lines:
            try:
                element, subshell = line.split("_")
            except ValueError:
                raise ValueError(
                    "Invalid line symbol. "
                    "Please provide a valid line symbol e.g. Fe_Ka")
            if element in elements_db:
                elements.add(element)
                if subshell in elements_db[element]['Atomic_properties'
                                                    ]['Xray_lines']:
                    lines_len = len(xray_lines)
                    xray_lines.add(line)
                    if lines_len != len(xray_lines):
                        print("%s line added," % line)
                    else:
                        print("%s line already in." % line)
                else:
                    raise ValueError(
                        "%s is not a valid line of %s." % (line, element))
            else:
                raise ValueError(
                    "%s is not a valid symbol of an element." % element)
        xray_not_here = self._get_xray_lines_in_spectral_range(xray_lines)[1]
        for xray in xray_not_here:
            warnings.warn("%s is not in the data energy range." % (xray))
        if "Sample.elements" in self.metadata:
            extra_elements = (set(self.metadata.Sample.elements) -
                              elements)
            if extra_elements:
                new_lines = self._get_lines_from_elements(
                    extra_elements,
                    only_one=only_one,
                    only_lines=only_lines)
                if new_lines:
                    self.add_lines(list(new_lines) + list(lines))
        self.add_elements(elements)
        if not hasattr(self.metadata, 'Sample'):
            self.metadata.add_node('Sample')
        if "Sample.xray_lines" in self.metadata:
            xray_lines = xray_lines.union(
                self.metadata.Sample.xray_lines)
        self.metadata.Sample.xray_lines = sorted(list(xray_lines))

    def _get_lines_from_elements(self,
                                 elements,
                                 only_one=False,
                                 only_lines=("Ka", "La", "Ma")):
        """Returns the X-ray lines of the given elements in spectral range
        of the data.

        Parameters
        ----------
        elements : list of strings
            A list containing the symbol of the chemical elements.
        only_one : bool
            If False, add all the lines of each element in the data spectral
            range. If True only add the line at the highest energy
            above an overvoltage of 2 (< beam energy / 2).
        only_lines : {None, list of strings}
            If not None, only the given lines will be returned.


        Returns
        -------
        list of X-ray lines alphabetically sorted

        """

        beam_energy = self._get_beam_energy()
        lines = []
        for element in elements:
            # Possible line (existing and excited by electron)
            element_lines = []
            for subshell in elements_db[element]['Atomic_properties'
                                                 ]['Xray_lines'].keys():
                if only_lines and subshell not in only_lines:
                    continue
                element_lines.append(element + "_" + subshell)
            element_lines = self._get_xray_lines_in_spectral_range(
                element_lines)[0]
            if only_one and element_lines:
                # Choose the best line
                select_this = -1
                element_lines.sort()
                for i, line in enumerate(element_lines):
                    if (self._get_line_energy(line) < beam_energy / 2):
                        select_this = i
                        break
                element_lines = [element_lines[select_this], ]

            if not element_lines:
                print(("There is not X-ray line for element %s " % element) +
                      "in the data spectral range")
            else:
                lines.extend(element_lines)
        lines.sort()
        return lines

    def get_lines_intensity(self,
                            xray_lines=None,
                            background_windows=None,
                            plot_result=False,
                            integration_window_factor=2.,
                            only_one=True,
                            only_lines=("Ka", "La", "Ma"),
                            **kwargs):
        """Return the intensity map of selected Xray lines.

        The intensities, the number of X-ray counts, are computed by
        suming the spectrum over the
        different X-ray lines. The sum window width
        is calculated from the energy resolution of the detector
        defined as defined in `energy_resolution_MnKa` of the metadata.
        Backgrounds average in provided windows can be subtracted from the
        intensities.

        Parameters
        ----------

        xray_lines: {None, "best", list of string}
            If None,
            if `metadata.Sample.elements.xray_lines` contains a
            list of lines use those.
            If `metadata.Sample.elements.xray_lines` is undefined
            or empty but `metadata.Sample.elements` is defined,
            use the same syntax as `add_line` to select a subset of lines
            for the operation.
            Alternatively, provide an iterable containing
            a list of valid X-ray lines symbols.
        background_windows: None or 2D array of float
            If None, no background subtraction. Else, the backgrounds average
            in the windows are subtracted from the return intensities.
            `background_windows` provides the position of the windows in
            energy. Each line corresponds to a X-ray line. In a line, the two
            first values correspond to the limits of the left window and the
            two last values correspond to the limits of the right window.
        plot_result : bool
            If True, plot the calculated line intensities. If the current
            object is a single spectrum it prints the result instead.
        integration_window_factor: Float
            The integration window is centered at the center of the X-ray
            line and its width is defined by this factor (2 by default)
            times the calculated FWHM of the line.
        only_one : bool
            If False, use all the lines of each element in the data spectral
            range. If True use only the line at the highest energy
            above an overvoltage of 2 (< beam energy / 2).
        only_lines : {None, list of strings}
            If not None, use only the given lines.
        kwargs
            The extra keyword arguments for plotting. See
            `utils.plot.plot_signals`

        Returns
        -------
        intensities : list
            A list containing the intensities as Signal subclasses.

        Examples
        --------
        >>> specImg.set_lines(["C_Ka", "Ta_Ma"])
        >>> specImg.get_lines_intensity()

        >>> bw = specImg.estimate_background_windows()
        >>> specImg.plot(background_windows=bw)
        >>> specImg.get_lines_intensity(background_windows=bw)

        See also
        --------
        set_elements, add_elements, estimate_background_windows,
        plot_background_windows

        """

        if xray_lines is None:
            if 'Sample.xray_lines' in self.metadata:
                xray_lines = self.metadata.Sample.xray_lines
            elif 'Sample.elements' in self.metadata:
                xray_lines = self._get_lines_from_elements(
                    self.metadata.Sample.elements,
                    only_one=only_one,
                    only_lines=only_lines)
            else:
                raise ValueError(
                    "Not X-ray line, set them with `add_elements`")
        xray_lines, xray_not_here = self._get_xray_lines_in_spectral_range(
            xray_lines)
        for xray in xray_not_here:
            warnings.warn("%s is not in the data energy range." % (xray) +
                          "You can remove it with" +
                          "s.metadata.Sample.xray_lines.remove('%s')"
                          % (xray))
        ax = self.axes_manager.signal_axes[0]
        intensities = []
        # test 1D Spectrum (0D problem)
        # signal_to_index = self.axes_manager.navigation_dimension - 2
        for i, Xray_line in enumerate(xray_lines):
            line_energy, line_FWHM = self._get_line_energy(Xray_line,
                                                           FWHM_MnKa='auto')
            element, line = utils_eds._get_element_and_line(Xray_line)
            det = [line_energy - integration_window_factor * line_FWHM / 2.,
                   line_energy + integration_window_factor * line_FWHM / 2.]
            img = self.isig[det[0]:det[1]].integrate1D(-1)
            if background_windows is not None:
                bw = background_windows[i]
                # TODO: test to prevent slicing bug. To be reomved when fixed
                if ax.value2index(bw[0]) == ax.value2index(bw[1]):
                    bck1 = self.isig[bw[0]]
                else:
                    bck1 = self.isig[bw[0]:bw[1]].integrate1D(-1)
                if ax.value2index(bw[2]) == ax.value2index(bw[3]):
                    bck2 = self.isig[bw[2]]
                else:
                    bck2 = self.isig[bw[2]:bw[3]].integrate1D(-1)
                indexes = [float(ax.value2index(de)) for de in det+list(bw)]
                corr_factor = (indexes[1] - indexes[0]) / (
                    (indexes[3] - indexes[2]) + (indexes[5] - indexes[4]))
                img -= (bck1 + bck2) * corr_factor

            img.metadata.General.title = (
                'X-ray line intensity of %s: %s at %.2f %s' %
                (self.metadata.General.title,
                 Xray_line,
                 line_energy,
                 ax.units,
                 self.metadata.General.title))
            if img.axes_manager.navigation_dimension >= 2:
                img = img.as_image([0, 1])
            elif img.axes_manager.navigation_dimension == 1:
                img.axes_manager.set_signal_dimension(1)
            if plot_result and img.axes_manager.signal_dimension == 0:
                print("%s at %s %s : Intensity = %.2f"
                      % (Xray_line,
                         line_energy,
                         ax.units,
                         img.data))
            img.metadata.set_item("Sample.elements", ([element]))
            img.metadata.set_item("Sample.xray_lines", ([Xray_line]))
            intensities.append(img)
        if plot_result and img.axes_manager.signal_dimension != 0:
            utils.plot.plot_signals(intensities, **kwargs)
        return intensities

    def get_take_off_angle(self):
        """Calculate the take-off-angle (TOA).

        TOA is the angle with which the X-rays leave the surface towards
        the detector. Parameters are read in 'SEM.tilt_stage',
        'Acquisition_instrument.SEM.Detector.EDS.azimuth_angle' and
        'SEM.Detector.EDS.elevation_angle' in 'metadata'.

        Returns
        -------
        take_off_angle: float (Degree)

        See also
        --------
        utils.eds.take_off_angle

        Notes
        -----
        Defined by M. Schaffer et al., Ultramicroscopy 107(8), pp 587-597
        (2007)
        """
        if self.metadata.Signal.signal_type == 'EDS_SEM':
            mp = self.metadata.Acquisition_instrument.SEM
        elif self.metadata.Signal.signal_type == 'EDS_TEM':
            mp = self.metadata.Acquisition_instrument.TEM

        tilt_stage = mp.tilt_stage
        azimuth_angle = mp.Detector.EDS.azimuth_angle
        elevation_angle = mp.Detector.EDS.elevation_angle

        TOA = utils.eds.take_off_angle(tilt_stage, azimuth_angle,
                                       elevation_angle)

        return TOA

    def estimate_background_windows(self,
                                    line_width=[2, 2],
                                    windows_width=1,
                                    xray_lines=None):
        """
        Estimate two windows around each X-ray line containing only the
        background.

        Parameters
        ----------
        line_width: list of two floats
            The position of the two windows around the X-ray line is given by
            the `line_width` (left and right) times the calculated FWHM of the
            line.
        windows_width: float
            The width of the windows is is the `windows_width` times the
            calculated FWHM of the line.
        xray_lines: None or list of string
            If None, use `metadata.Sample.elements.xray_lines`. Else,
            provide an iterable containing a list of valid X-ray lines
            symbols.

        Return
        ------
        windows_position: 2D array of float
            The position of the windows in energy. Each line corresponds to a
            X-ray line. In a line, the two first values correspond to the
            limits of the left window and the two last values correspond to
            the limits of the right window.

        See also
        --------
        The windows can be plotted with `plot_background_windows`.
        Backgrounds average in the windows can be subtracted from the X-ray
        intensities with `get_line_intensity`.
        """
        if xray_lines is None:
            xray_lines = self.metadata.Sample.xray_lines
        windows_position = []
        for xray_line in xray_lines:
            line_energy, line_FWHM = self._get_line_energy(xray_line,
                                                           FWHM_MnKa='auto')
            tmp = [line_energy - line_FWHM*line_width[0] -
                   line_FWHM*windows_width]
            tmp.append(line_energy - line_FWHM*line_width[0])
            tmp.append(line_energy + line_FWHM*line_width[1])
            tmp.append(line_energy + line_FWHM*line_width[1] +
                       line_FWHM*windows_width)
            windows_position.append(tmp)
        windows_position = np.array(windows_position)
        # merge ovelapping windows
        index = windows_position.argsort(axis=0)[:, 0]
        for i in range(len(index)-1):
            if windows_position[index[i], 2] > windows_position[index[i+1], 0]:
                interv = np.append(windows_position[index[i], :2],
                                   windows_position[index[i+1], 2:])
                windows_position[index[i]] = interv
                windows_position[index[i+1]] = interv
        return windows_position

    def plot(self,
             xray_lines_markers=False,
             xray_lines=None,
             only_lines=("a", "b"),
             only_one=False,
             background_windows=None,
             **kwargs):
        """
        Plot the EDS spectrum. The following markers can be added

        - The position of the X-ray lines and their names.
        - The background windows associated with each X-ray lines. A black line
        links the left and right window with the average value in each window.

        Parameters
        ----------
        xray_lines_markers: bool
            If True, indicate the position and the name of the X-ray lines.
        xray_lines: {None, 'from_elements', list of string}
            If None, if `metadata.Sample.elements.xray_lines` contains a
            list of lines use those.
            If `metadata.Sample.elements.xray_lines` is undefined
            or empty or if xray_lines equals 'from_elements' and
            `metadata.Sample.elements` is defined,
            use the same syntax as `add_line` to select a subset of lines
            for the operation.
            Alternatively, provide an iterable containing
            a list of valid X-ray lines symbols.s
        only_lines : None or list of strings
            If not None, use only the given lines (eg. ('a','Kb')).
            If None, use all lines.
        only_one : bool
            If False, use all the lines of each element in the data spectral
            range. If True use only the line at the highest energy
            above an overvoltage of 2 (< beam energy / 2).
        background_windows: None or 2D array of float
            If not None, add markers at the position of the windows in energy.
            Each line corresponds to a X-ray lines. In a line, the two first
            value corresponds to the limit of the left window and the two
            last values corresponds to the limit of the right window.
        kwargs
            The extra keyword arguments for plot()

        Examples
        --------
        >>> specImg.set_lines(["C_Ka", "Ta_Ma"])
        >>> specImg.plot()

        >>> bw = specImg.estimate_background_windows()
        >>> specImg.plot(background_windows=bw)

        See also
        --------
        set_elements, add_elements
        The windows position can be estimated with
        `estimate_background_windows`. Backgrounds average in the windows
        can be subtracted from the X-ray intensities with `get_line_intensity`.

        """
        super(EDSSpectrum, self).plot(**kwargs)
        if xray_lines_markers:
            if only_lines is not None:
                only_lines = list(only_lines)
                for only_line in only_lines:
                    if only_line == 'a':
                        only_lines.extend(['Ka', 'La', 'Ma'])
                    elif only_line == 'b':
                        only_lines.extend(['Kb', 'Lb1', 'Mb'])
            if xray_lines is None or xray_lines == 'from_elements':
                if 'Sample.xray_lines' in self.metadata \
                        and xray_lines != 'from_elements':
                    xray_lines = self.metadata.Sample.xray_lines
                elif 'Sample.elements' in self.metadata:
                    xray_lines = self._get_lines_from_elements(
                        self.metadata.Sample.elements,
                        only_one=only_one,
                        only_lines=only_lines)
                else:
                    raise ValueError(
                        "No elements defined, set them with `add_elements`")
            xray_lines, xray_not_here = self._get_xray_lines_in_spectral_range(
                xray_lines)
            for xray in xray_not_here:
                print("Warning: %s is not in the data energy range." % (xray))
            xray_lines = np.unique(xray_lines)
            self._add_xray_lines_markers(xray_lines)
            if background_windows is not None:
                self._add_background_windows_markers(background_windows)

    def _add_xray_lines_markers(self, xray_lines):
        """
        Add marker on a spec.plot() with the name of the selected X-ray
        lines

        Parameters
        ----------
        xray_lines: list of string
            A valid list of X-ray lines

        """

        line_energy = []
        intensity = []
        for xray_line in xray_lines:
            element, line = utils_eds._get_element_and_line(xray_line)
            line_energy.append(self._get_line_energy(xray_line))
            relative_factor = elements_db[element][
                'Atomic_properties']['Xray_lines'][line]['weight']
            a_eng = self._get_line_energy(element + '_' + line[0] + 'a')
            intensity.append(self.isig[a_eng].data * relative_factor)
        for i in range(len(line_energy)):
            line = markers.vertical_line_segment(
                x=line_energy[i], y1=None, y2=intensity[i] * 0.8)
            self.add_marker(line)
            text = markers.text(
                x=line_energy[i], y=intensity[i] * 1.1, text=xray_lines[i],
                rotation=90)
<<<<<<< HEAD
            self._plot.signal_plot.add_marker(text)
            text.plot()

    def _add_background_windows_markers(self,
                                        windows_position):
        """
        Plot the background windows associated with each X-ray lines.

        For X-ray lines, a black line links the left and right window with the
        average value in each window.

        Parameters
        ----------
        windows_position: 2D array of float
            The position of the windows in energy. Each line corresponds to a
            X-ray lines. In a line, the two first value corresponds to the
            limit of the left window and the two last values corresponds to the
            limit of the right window.

        See also
        --------
        The windows position can be estimated with
        `estimate_background_windows`. Backgrounds average in the windows
        can be subtracted from the X-ray intensities with `get_line_intensity`.
        """
        colors = itertools.cycle(np.sort(plt.rcParams['axes.color_cycle']*4))
        ax = self.axes_manager.signal_axes[0]
        for bw, color in zip(np.ravel(windows_position), colors):
            line = markers.vertical_line(x=bw, color=color)
            self._plot.signal_plot.add_marker(line)
            line.plot()
        for bw in windows_position:
            # TODO: test to prevent slicing bug. To be reomved when fixed
            if ax.value2index(bw[0]) == ax.value2index(bw[1]):
                y1 = self.isig[bw[0]].data
            else:
                y1 = self.isig[bw[0]:bw[1]].mean(-1).data
            if ax.value2index(bw[2]) == ax.value2index(bw[3]):
                y2 = self.isig[bw[2]].data
            else:
                y2 = self.isig[bw[2]:bw[3]].mean(-1).data
            line = markers.line_segment(
                x1=(bw[0]+bw[1])/2., x2=(bw[2]+bw[3])/2.,
                y1=y1, y2=y2, color='black')
            self._plot.signal_plot.add_marker(line)
            line.plot()
=======
            self.add_marker(text)
>>>>>>> 83b49189
<|MERGE_RESOLUTION|>--- conflicted
+++ resolved
@@ -825,9 +825,7 @@
             text = markers.text(
                 x=line_energy[i], y=intensity[i] * 1.1, text=xray_lines[i],
                 rotation=90)
-<<<<<<< HEAD
-            self._plot.signal_plot.add_marker(text)
-            text.plot()
+            self.add_marker(text)
 
     def _add_background_windows_markers(self,
                                         windows_position):
@@ -871,7 +869,4 @@
                 x1=(bw[0]+bw[1])/2., x2=(bw[2]+bw[3])/2.,
                 y1=y1, y2=y2, color='black')
             self._plot.signal_plot.add_marker(line)
-            line.plot()
-=======
-            self.add_marker(text)
->>>>>>> 83b49189
+            line.plot()