--- conflicted
+++ resolved
@@ -1004,27 +1004,6 @@
                 x=line_energy[i], y=intensity[i] * 1.1, text=xray_lines[i],
                 rotation=90)
             self.add_marker(text)
-<<<<<<< HEAD
-            line.events.closed.connect(partial(self._remove_xray_lines_markers,
-                                               xray_lines[i]), [])
-            self._xray_markers[xray_lines[i]] = (line, text)
-
-    def _remove_xray_lines_markers(self, xray_lines):
-        """
-        Remove marker previosuly added on a spec.plot() with the name of the
-        selected X-ray lines
-
-        Parameters
-        ----------
-        xray_lines: list of string
-            A valid list of X-ray lines to remove
-        """
-        for xray_line in xray_lines:
-            if xray_line in self._xray_markers:
-                for m in self._xray_markers.pop(xray_line):
-                    m.close()
-=======
->>>>>>> 495689b7
 
     def _add_background_windows_markers(self,
                                         windows_position):
