--- conflicted
+++ resolved
@@ -943,11 +943,8 @@
         'Offset',
         'Polynomial',
         'Lorentzian',
-<<<<<<< HEAD
         'Voigt',
-=======
         'SkewNormal',
->>>>>>> e1115a38
         default='Power Law')
     polynomial_order = t.Range(1, 10)
     fast = t.Bool(True,
@@ -1010,14 +1007,11 @@
         elif self.background_type == 'Lorentzian':
             self.background_estimator = components1d.Lorentzian()
             self.bg_line_range = 'full'
-<<<<<<< HEAD
         elif self.background_type == 'Voigt':
             with ignore_warning(message="The API of the `Voigt` component"):
                 self.background_estimator = components1d.Voigt()
-=======
         elif self.background_type == 'SkewNormal':
             self.background_estimator = components1d.SkewNormal()
->>>>>>> e1115a38
             self.bg_line_range = 'full'
 
     def _polynomial_order_changed(self, old, new):
