--- conflicted
+++ resolved
@@ -1005,17 +1005,10 @@
             self.rm_line = None
 
     def set_background_estimator(self):
-<<<<<<< HEAD
         if self.model is not None:
             for component in self.model:
                 self.model.remove(component)
-        if self.background_type == 'Power Law':
-            self.background_estimator = components1d.PowerLaw()
-            self.bg_line_range = 'from_left_range'
-        elif self.background_type == 'Gaussian':
-=======
         if self.background_type == 'Gaussian':
->>>>>>> deff3fb0
             self.background_estimator = components1d.Gaussian()
             self.bg_line_range = 'full'
         elif self.background_type == 'Lorentzian':
@@ -1035,15 +1028,12 @@
         elif self.background_type == 'SkewNormal':
             self.background_estimator = components1d.SkewNormal()
             self.bg_line_range = 'full'
-<<<<<<< HEAD
-        if self.model is not None and len(self.model) == 0:
-            self.model.append(self.background_estimator)
-=======
         elif self.background_type == 'Voigt':
             with ignore_warning(message="The API of the `Voigt` component"):
                 self.background_estimator = components1d.Voigt(legacy=False)
             self.bg_line_range = 'full'
->>>>>>> deff3fb0
+        if self.model is not None and len(self.model) == 0:
+            self.model.append(self.background_estimator)
 
     def _polynomial_order_changed(self, old, new):
         with ignore_warning(message="The API of the `Polynomial` component"):
