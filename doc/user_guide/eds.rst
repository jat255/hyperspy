﻿.. _eds-label:

Energy-Dispersive X-ray Spectrometry (EDS)
******************************************

The methods described in this chapter are specific to the following signals:

* :py:class:`~._signals.eds_tem.EDSTEMSpectrum`
* :py:class:`~._signals.eds_sem.EDSSEMSpectrum`

This chapter describes step-by-step the analysis of an EDS
spectrum (SEM or TEM).

.. NOTE::
    See also the `EDS tutorials <http://nbviewer.ipython.org/github/hyperspy/hyperspy-	demos/blob/master/electron_microscopy/EDS/>`_ .

Spectrum loading and parameters
-------------------------------

The sample and  data used in this section are described in [Burdet2013]_, and can be
downloaded using:

.. code-block:: python

    >>> from urllib import urlretrieve
    >>> url = 'http://cook.msm.cam.ac.uk//~hyperspy//EDS_tutorial//'
    >>> urlretrieve(url + 'Ni_superalloy_1pix.msa', 'Ni_superalloy_1pix.msa')
    >>> urlretrieve(url + 'Ni_superalloy_010.rpl', 'Ni_superalloy_010.rpl')
    >>> urlretrieve(url + 'Ni_superalloy_010.raw', 'Ni_superalloy_010.raw')

Loading data
^^^^^^^^

All data are loaded with the :py:func:`~.io.load` function, as described in detail in
:ref:`Loading files<loading_files>`. HyperSpy is able to import different formats,
among them ".msa" and ".rpl" (the raw format of Oxford Instruments and Brucker).

Here are three example for files exported by Oxford Instruments software (INCA).
For a single spectrum:

.. code-block:: python

    >>> s = hs.load("Ni_superalloy_1pix.msa")
    >>> s
    <Spectrum, title: Spectrum, dimensions: (|1024)>

Next, for a spectrum image. In this example, the ".rpl" file is recorded as
an image, so the method :py:meth:`~.signal.Signal.as_spectrum` will set it
back to a spectrum with the energy axis in first position:

.. code-block:: python

    >>> si = hs.load("Ni_superalloy_010.rpl").as_spectrum(0)
    >>> si
    <Spectrum, title: , dimensions: (256, 224|1024)>

Finally, for a stack of spectrum images, using "*" as a wildcard character:

.. code-block:: python

    >>> si4D = hs.load("Ni_superalloy_0*.rpl", stack=True)
    >>> si4D = si4D.as_spectrum(0)
    >>> si4D
    <Spectrum, title:, dimensions: (256, 224, 2|1024)>

.. _eds_calibration-label:

Microscope and detector parameters
^^^^^^^^^^^^^^^^^^^^^^^^^^^^^^^^^^

First, the signal type ("EDS_TEM" or "EDS_SEM") needs to be set with the
:py:meth:`~.signal.Signal.set_signal_type` method. By assigning the class of
the object, specific EDS methods are made available.

.. code-block:: python

    >>> s = hs.load("Ni_superalloy_1pix.msa")
    >>> s.set_signal_type("EDS_SEM")
    >>> s
    <EDSSEMSpectrum, title: Spectrum, dimensions: (|1024)>

You can also specify the signal type as an argument of
the :py:func:`~.io.load` function:

.. code-block:: python

   >>> s = hs.load("Ni_superalloy_1pix.msa", signal_type="EDS_SEM")
   >>> s
   <EDSSEMSpectrum, title: Spectrum, dimensions: (|1024)>

HyperSpy will automatically load any existing  microscope parameters from the
file, and store them in the :py:attr:`~.signal.Signal.metadata`
attribute (see :ref:`metadata_structure`). These parameters can be displayed
as follows:

.. code-block:: python

    >>> s = hs.load("Ni_superalloy_1pix.msa", signal_type="EDS_SEM")
    >>> s.metadata.Acquisition_instrument.SEM
    ├── Detector
    │   └── EDS
    │       ├── azimuth_angle = 63.0
    │       ├── elevation_angle = 35.0
    │       ├── energy_resolution_MnKa = 130.0
    │       ├── live_time = 0.006855
    │       └── real_time = 0.0
    ├── beam_current = 0.0
    ├── beam_energy = 15.0
    └── tilt_stage = 38.0


You can also set these parameters directly:

.. code-block:: python

    >>> s = hs.load("Ni_superalloy_1pix.msa", signal_type="EDS_SEM")
    >>> s.metadata.Acquisition_instrument.SEM.beam_energy = 30

or by using the
:py:meth:`~._signals.eds_tem.EDSTEMSpectrum.set_microscope_parameters` method:

.. code-block:: python

    >>> s = hs.load("Ni_superalloy_1pix.msa", signal_type="EDS_SEM")
    >>> s.set_microscope_parameters(beam_energy = 30)

or through the GUI:

.. code-block:: python

    >>> s = hs.load("Ni_superalloy_1pix.msa", signal_type="EDS_SEM")
    >>> s.set_microscope_parameters()

.. figure::  images/EDS_microscope_parameters_gui.png
   :align:   center
   :width:   350

   EDS microscope parameters preferences window

Any microscope and detector parameters that are not found in the imported file
will be set by default. These default values can be changed in the
:py:class:`~.defaults_parser.Preferences` class (see :ref:`preferences
<configuring-hyperspy-label>`).

.. code-block:: python

    >>> hs.preferences.EDS.eds_detector_elevation = 37

or through the GUI:

.. code-block:: python

    >>> hs.preferences.gui()

.. figure::  images/EDS_preferences_gui.png
   :align:   center
   :width:   400

   EDS preferences window

Energy axis
^^^^^^^^^^^

The size, scale and units of the energy axis are automatically imported from
the imported file, where they exist. These properties can also be set
or adjusted manually with the :py:class:`~.axes.AxesManager`
(see :ref:`Axis properties<Setting_axis_properties>` for more info):

.. code-block:: python

    >>> si = hs.load("Ni_superalloy_010.rpl", signal_type="EDS_TEM").as_spectrum(0)
    >>> si.axes_manager[-1].name = 'E'
    >>> si.axes_manager['E'].units = 'keV'
    >>> si.axes_manager['E'].scale = 0.01
    >>> si.axes_manager['E'].offset = -0.1

or through the GUI:

.. code-block:: python

    >>> si.axes_manager.gui()

.. figure::  images/EDS_energy_axis_gui.png
   :align:   center
   :width:   280

   Axis properties window


Copying spectrum calibration
^^^^^^^^^^^^^^

All of the above parameters can be copied from one spectrum to another
with the :py:meth:`~._signals.eds_tem.EDSTEMSpectrum.get_calibration_from`
method.

.. code-block:: python

    >>> # s1pixel contains all the parameters
    >>> s1pixel = hs.load("Ni_superalloy_1pix.msa", signal_type="EDS_TEM")
    >>>
    >>> # si contains no parameters
    >>> si = hs.load("Ni_superalloy_010.rpl", signal_type="EDS_TEM").as_spectrum(0)
    >>>
    >>> # Copy all the properties of s1pixel to si
    >>> si.get_calibration_from(s1pixel)

.. _eds_sample-label:

Describing the sample
---------------------

The description of the sample is also stored in the
:py:attr:`~.signal.Signal.metadata` attribute. It can be displayed using:

.. code-block:: python

    >>> s = hs.datasets.example_signals.EDS_TEM_Spectrum()
    >>> s.add_lines()
    >>> s.metadata.Sample.thickness = 100
    >>> s.metadata.Sample
    ├── description = FePt bimetallic nanoparticles
    ├── elements = ['Fe', 'Pt']
    ├── thickness = 100
    └── xray_lines = ['Fe_Ka', 'Pt_La']


The following methods are either called "set" or "add".

* "set" methods overwrite previously defined values
* "add" methods add to the previously defined values

Elements
^^^^^^^^

The elements present in the sample can be defined using the
:py:meth:`~._signals.eds.EDSSpectrum.set_elements`  and
:py:meth:`~._signals.eds.EDSSpectrum.add_elements` methods.  Only element
abbreviations are accepted:

.. code-block:: python

    >>> s = hs.datasets.example_signals.EDS_TEM_Spectrum()
    >>> s.set_elements(['Fe', 'Pt'])
    >>> s.add_elements(['Cu'])
    >>> s.metadata.Sample
    └── elements = ['Cu', 'Fe', 'Pt']

X-ray lines
^^^^^^^^^^^

Similarly, the X-ray lines can be defined using the
:py:meth:`~._signals.eds.EDSSpectrum.set_lines` and
:py:meth:`~._signals.eds.EDSSpectrum.add_lines` methods. The corresponding
elements will be added automatically.
Several lines per element can be defined at once.

.. code-block:: python

    >>> s = hs.datasets.example_signals.EDS_TEM_Spectrum()
    >>> s.set_elements(['Fe', 'Pt'])
    >>> s.set_lines(['Fe_Ka', 'Pt_La'])
    >>> s.add_lines(['Fe_La'])
    >>> s.metadata.Sample
    ├── elements = ['Fe', 'Pt']
    └── xray_lines = ['Fe_Ka', 'Fe_La', 'Pt_La']

The X-ray lines can also be defined automatically, if the beam energy is set.
The most excited X-ray line is selected per element (highest energy above an
overvoltage of 2 (< beam energy / 2)):

.. code-block:: python

    >>> s = hs.datasets.example_signals.EDS_SEM_Spectrum()
    >>> s.set_elements(['Al', 'Cu', 'Mn'])
    >>> s.set_microscope_parameters(beam_energy=30)
    >>> s.add_lines()
    >>> s.metadata.Sample
    ├── elements = ['Al', 'Cu', 'Mn']
    └── xray_lines = ['Al_Ka', 'Cu_Ka', 'Mn_Ka']

.. code-block:: python

    >>> s.set_microscope_parameters(beam_energy=10)
    >>> s.set_lines([])
    >>> s.metadata.Sample
    ├── elements = ['Al', 'Cu', 'Mn']
    └── xray_lines = ['Al_Ka', 'Cu_La', 'Mn_La']

A warning is raised if you try to set an X-ray line higher than the beam energy:

.. code-block:: python

    >>> s = hs.datasets.example_signals.EDS_SEM_Spectrum()
    >>> s.set_elements(['Mn'])
    >>> s.set_microscope_parameters(beam_energy=5)
    >>> s.add_lines(['Mn_Ka'])
    Warning: Mn Ka is above the data energy range.


Elemental database
^^^^^^^^^^^^^^^^

HyperSpy includes an elemental database, which contains the energy of the X-ray lines.

.. code-block:: python

    >>> hs.material.elements.Fe.General_properties
    ├── Z = 26
    ├── atomic_weight = 55.845
    └── name = iron
    >>> hs.material.elements.Fe.Physical_properties
    └── density (g/cm^3) = 7.874
    >>> hs.material.elements.Fe.Atomic_properties.Xray_lines
    ├── Ka
    │   ├── energy (keV) = 6.404
    │   └── weight = 1.0
    ├── Kb
    │   ├── energy (keV) = 7.0568
    │   └── weight = 0.1272
    ├── La
    │   ├── energy (keV) = 0.705
    │   └── weight = 1.0
    ├── Lb3
    │   ├── energy (keV) = 0.792
    │   └── weight = 0.02448
    ├── Ll
    │   ├── energy (keV) = 0.615
    │   └── weight = 0.3086
    └── Ln
        ├── energy (keV) = 0.62799
        └── weight = 0.12525

.. _eds_plot-label:

Finding elements from energy
^^^^^^^^^^^^^^^^

To find the nearest X-ray line for a given energy, use the utility function
:py:meth:`~.utils.eds.get_xray_lines_near_energy` to search the elemental
database:

.. code-block:: python

    >>> s = hs.datasets.example_signals.EDS_SEM_Spectrum()
    >>> P = s.find_peaks1D_ohaver(maxpeakn=1)[0]
    >>> hs.eds.get_xray_lines_near_energy(P['position'], only_lines=['a', 'b'])
    ['C_Ka', 'Ca_La', 'B_Ka']

The lines are returned in order of distance from the specified energy, and can
be limited by additional, optional arguments.


Plotting
--------

You can visualize an EDS spectrum using the :py:meth:`~.signals.eds.EDSSpectrum.plot`
method (see :ref:`visualisation<visualization-label>`). For example:

.. code-block:: python

    >>> s = hs.datasets.example_signals.EDS_SEM_Spectrum()
    >>> s.plot()

.. figure::  images/EDS_plot_spectrum.png
   :align:   center
   :width:   500

   EDS spectrum

An example of multi-dimensional EDS data (e.g. 3D SEM-EDS) is given in
:ref:`visualisation multi-dimension<visualization_multi_dim>`.

.. _eds_plot_markers-label:

Plotting X-ray lines
^^^^^^^^^^^^^^^^

.. versionadded:: 0.8

X-ray lines can be added as plot labels with :py:meth:`~.signals.eds.EDSSpectrum.plot`.
The lines are either retrieved from "metadata.Sample.Xray_lines",
or selected with the same method as :py:meth:`~._signals.eds.EDSSpectrum.add_lines`
using the elements in "metadata.Sample.elements".

.. code-block:: python

    >>> s = hs.datasets.example_signals.EDS_SEM_Spectrum()
    >>> s.add_elements(['C','Mn','Cu','Al','Zr'])
    >>> s.plot(True)

.. figure::  images/EDS_plot_Xray_default.png
   :align:   center
   :width:   500

   EDS spectrum plot with line markers

You can also select a subset of lines to label:

.. code-block:: python

    >>> s = hs.datasets.example_signals.EDS_SEM_Spectrum()
    >>> s.add_elements(['C','Mn','Cu','Al','Zr'])
    >>> s.plot(True, only_lines=['Ka','b'])

.. figure::  images/EDS_plot_Xray_a.png
   :align:   center
   :width:   500

   EDS spectrum plot with a selection of line markers

.. _get_lines_intensity:


Geting the intensity of an X-ray line
-------------------

.. versionadded:: 0.8

The sample and data used in this section are described in [Rossouw2015]_, and
can be downloaded using:

.. code-block:: python

    >>> from urllib import urlretrieve
    >>> url = 'http://cook.msm.cam.ac.uk//~hyperspy//EDS_tutorial//'
    >>> urlretrieve(url + 'core_shell.hdf5', 'core_shell.hdf5')

The width of integration is defined by extending the energy resolution of
Mn Ka to the peak energy ("energy_resolution_MnKa" in metadata):

.. code-block:: python

    >>> s = hs.load('core_shell.hdf5')
    >>> s.get_lines_intensity(['Fe_Ka'], plot_result=True)

.. figure::  images/EDS_get_lines_intensity.png
   :align:   center
   :width:   500

   Iron map as computed and displayed by ``get_lines_intensity``

The X-ray lines defined in "metadata.Sample.Xray_lines" (see above)
are used by default:

.. code-block:: python

    >>> s = hs.load('core_shell.hdf5')
    >>> s.set_lines(['Fe_Ka', 'Pt_La'])
    >>> s.get_lines_intensity()
    [<Image, title: X-ray line intensity of Core shell: Fe_Ka at 6.40 keV, dimensions: (|64, 64)>,
    <Image, title: X-ray line intensity of Core shell: Pt_La at 9.44 keV, dimensions: (|64, 64)>]

Finally, the windows of integration can be visualised using :py:meth:`~._signals.eds.EDSSpectrum.plot` method:

.. code-block:: python

    >>> s = hs.datasets.example_signals.EDS_TEM_Spectrum()[5.:13.]
    >>> s.add_lines()
    >>> s.plot(integration_windows='auto')

.. figure::  images/EDS_integration_windows.png
   :align:   center
   :width:   500

   EDS spectrum with integration windows markers

.. _eds_background_subtraction-label:

Background subtraction
^^^^^^^^^^^^^^^^^^^^^^

.. versionadded:: 0.8

The background can be subtracted from the X-ray intensities with
:py:meth:`~._signals.eds.EDSSpectrum.get_lines_intensity`.
The background value is obtained by averaging the intensity in two
windows on each side of the X-ray line.
The position of the windows can be estimated using
:py:meth:`~._signals.eds.EDSSpectrum.estimate_background_windows`, and
can be plotted using :py:meth:`~._signals.eds.EDSSpectrum.plot`:

.. code-block:: python

    >>> s = hs.datasets.example_signals.EDS_TEM_Spectrum()[5.:13.]
    >>> s.add_lines()
    >>> bw = s.estimate_background_windows(line_width=[5.0, 2.0])
    >>> s.plot(background_windows=bw)
    >>> s.get_lines_intensity(background_windows=bw, plot_result=True)

.. figure::  images/EDS_background_subtraction.png
   :align:   center
   :width:   500

   EDS spectrum with background subtraction markers

.. _eds_quantification-label:

EDS Quantification
--------------

.. versionadded:: 0.8

HyperSpy now includes three methods for EDS quantification:

* Cliff-Lorimer
* Zeta-factors
* Ionization cross sections

Quantification must be applied to the background-subtracted intensities, which can
be found using :py:meth:`~._signals.eds.EDSSpectrum.get_lines_intensity`.
The quantification of these intensities can then be calculated using
:py:meth:`~._signals.eds_tem.EDSTEMSpectrum.quantification`.

The quantification method needs be specified as either 'CL', 'zeta', or 'cross_section'.
If no method is specified, the function will raise an exception.

A list of factors or cross sections should be supplied in the same order as the listed intensities
(please note that HyperSpy intensities in :py:meth:~._signals.eds.EDSSpectrum.get_lines_intensity
are in alphabetical order).

A set of k-factors can be usually found in the EDS manufacturer software
although determination from standard samples for the particular instrument used
is usually preferable. In the case of zeta-factors and cross sections, these must
be determined experimentally using standards.

<<<<<<< HEAD
Quantification must be applied to the background subtracted intensities, which can be found using :py:meth:`~._signals.eds.EDSSpectrum.get_lines_intensity`. The quantification of these intensities can then be determined using the :py:meth:`~._signals.eds_tem.EDSTEMSpectrum.quantification` method. These instensities are a stack (of images images or otherwise) for each element which can be extracted using :py:meth:`~._signals.eds.EDSSpectrum.get_lines_intensity`. The quantification method, needs be specified as either 'CL', 'zeta', or 'cross_section'. If no method is specified the function will raise an exception.
A list of factors or cross sections should be supplied in the same order of the listed intensities (please note Hyperspy intensities made using :py:meth:~._signals.eds.EDSSpectrum.get_lines_intensity will be in alphabetical order). A set of k-factors can be usually found in the EDS manufacturer software although determination from standard samples for the particular instrument used is usually preferable. On the other hand, zeta-factors and cross sections must be determined experimentally using standards.
The zeta-factors should be provided in units of kg/m^2. The method is described further in [Watanabe1996]_ and [Watanabe2006]_ .
Cross sections should be provided in units of barns (b). Further details on the cross section method can be found in [MacArthur2016]_ .
=======
Zeta-factors should be provided in units of kg/m^2. The method is described further in [Watanabe1996]_ and [Watanabe2006]_ .
Cross sections should be provided in units of megabarns (Mb). Further details on the cross section method can be found in [MacArthur2016]_ .
>>>>>>> 21f501c9

Using the Cliff-Lorimer method as an example, quantification can be carried out as follows:

.. code-block:: python

    >>> s = hs.datasets.example_signals.EDS_TEM_Spectrum()
    >>> s.add_lines()
    >>> kfactors = [1.450226, 5.075602] #For Fe Ka and Pt La
    >>> bw = s.estimate_background_windows(line_width=[5.0, 2.0])
    >>> intensities = s.get_lines_intensity(background_windows=bw)
    >>> atomic_percent = s.quantification(intensities, method='CL', kfactors)
    Fe (Fe_Ka): Composition = 15.41 atomic percent
    Pt (Pt_La): Composition = 84.59 atomic percent

The obtained composition is in atomic percent, by default. However, it can be
transformed into weight percent either with the option :py:meth:`~._signals.eds_tem.EDSTEMSpectrum.quantification`:

.. code-block:: python

    >>> # With s, intensities and kfactors from before
    >>> s.quantification(intensities, method='CL',kfactors,
    >>>                  composition_units='weight')
    Fe (Fe_Ka): Composition = 4.96 weight percent
    Pt (Pt_La): Composition = 95.04 weight percent

or using :py:func:`~.misc.material.atomic_to_weight`:

.. code-block:: python

    >>> # With atomic_percent from before
    >>> weight_percent = hs.material.atomic_to_weight(atomic_percent)

The reverse method is :py:func:`~.misc.material.weight_to_atomic`.

The zeta-factor method needs both the 'beam_current' (in nA) and the acquisition
or dwell time (referred to as 'real_time' in seconds) in order to obtain an accurate
quantification. Both of the these parameters can be assigned to the metadata using:

.. code-block:: python

    >>> s.set_microscope_parameters(beam_current=0.5)
    >>> s.set_microscope_parameters(real_time=1.5)

If these parameters are not set, the code will produce an error.
The zeta-factor method will produce two sets of results. Index [0] contains the
composition maps for each element in atomic percent, and index [1] contains the mass-thickness map.

The cross section method needs the 'beam_current', dwell time ('real_time') and probe area
in order to obtain an accurate quantification. The 'beam_current' and 'real_time' can be set as shown above.
The 'probe_area' (in nm^2) can be defined in two different ways.

If the probe diameter is narrower than the pixel width, then the probe is being
under-sampled and an estimation of the probe area needs to be used. This can be added
to the metadata with:

.. code-block: python

    >>> s.set_microscope_parameters(probe_area=0.00125)

Alternatively, if sub-pixel scanning is used (or the spectrum map was recorded
at a high spatial sampling and subsequently binned into much larger pixels) then
the illumination area becomes the pixel area of the spectrum image. This is a much
more accurate approach for quantitative EDS and should be used where possible.
The pixel width could either be added to the metadata by putting the pixel area
in as the 'probe_area' (above) or by calibrating the spectrum image
(see :ref:`Setting axis properties').

Either approach will provide an illumination area for the cross_section
quantification. If the pixel width is not set, the code will still run with the
default value of 1 nm with a warning message to remind the user that this is the case.

The cross section method will produce two sets of results. Index [0] contains the
composition maps for each element in atomic percent and index [1] is the
number of atoms per pixel for each element.

.. NOTE::

    Please note that the function does not assume square pixels, so both the x and y pixel
    dimensions must be set. For quantification of line scans, rather than spectrum images,
    the pixel area should be added to the metadata as above.

EDS curve-fitting
-----------------

The intensity of X-ray lines can be extracted using curve-fitting in HyperSpy.
This example uses an EDS-SEM spectrum of a a test material (EDS-TM001) provided
by `BAM <http://www.webshop.bam.de>`_.

First, we load the spectrum, define the chemical composition of the sample and
set the beam energy:

.. code-block:: python

    >>> s = hs.load('bam.msa')
    >>> s.add_elements(['Al', 'Ar', 'C', 'Cu', 'Mn', 'Zr'])
    >>> s.set_microscope_parameters(beam_energy=10)

Next, the model is created with :py:func:`~._signals.eds_sem.create_model`. One
Gaussian is automatically created per X-ray line, along with a polynomial for
the background.

.. code-block:: python

    >>> m = s.create_model()
    >>> m.print_current_values()

    Components    Parameter    Value
    Al_Ka
                  A            65241.4
    Al_Kb
    Ar_Ka
                  A            3136.88
    Ar_Kb
    C_Ka
                  A            79258.9
    Cu_Ka
                  A            1640.8
    Cu_Kb
    Cu_La
                  A            74032.6
    Cu_Lb1
    Cu_Ln
    Cu_Ll
    Cu_Lb3
    Mn_Ka
                  A            47796.6
    Mn_Kb
    Mn_La
                  A            73665.7
    Mn_Ln
    Mn_Ll
    Mn_Lb3
    Zr_La
                  A            68703.8
    Zr_Lb1
    Zr_Lb2
    Zr_Ln
    Zr_Lg3
    Zr_Ll
    Zr_Lg1
    Zr_Lb3
    background_order_6

The width and the energies are fixed, while the heights of the sub-X-ray lines are linked
to the main X-ray lines (alpha lines). The model can now be fitted:

.. code-block:: python

    >>> m.fit()

The background fitting can be improved with :py:meth:`~.models.edsmodel.EDSModel.fit_background`
by enabling only energy ranges containing no X-ray lines:

.. code-block:: python

    >>> m.fit_background()

The width of the X-ray lines is defined from the energy resolution (FWHM at Mn Ka)
provided by `energy_resolution_MnKa` in `metadata`. This parameters can be calibrated
by fitting with :py:meth:`~.models.edsmodel.EDSModel.calibrate_energy_axis`:

.. code-block:: python

    >>> m.calibrate_energy_axis(calibrate='resolution')
    Energy resolution (FWHM at Mn Ka) changed from 130.000000 to 131.927922 eV

Fine-tuning of specific X-ray lines can be achieved using :py:meth:`~.models.edsmodel.EDSModel.calibrate_xray_lines`:

.. code-block:: python

    >>> m.calibrate_xray_lines('energy', ['Ar_Ka'], bound=10)
    >>> m.calibrate_xray_lines('width', ['Ar_Ka'], bound=10)
    >>> m.calibrate_xray_lines('sub_weight', ['Mn_La'], bound=10)

The result of the fit is obtained with the :py:meth:`~.models.edsmodel.EDSModel.get_lines_intensity` method.

.. code-block:: python

    >>> result = m.get_lines_intensity(plot_result=True)
    Al_Ka at 1.4865 keV : Intensity = 65241.42
    Ar_Ka at 2.9577 keV : Intensity = 3136.88
    C_Ka at 0.2774 keV : Intensity = 79258.95
    Cu_Ka at 8.0478 keV : Intensity = 1640.80
    Cu_La at 0.9295 keV : Intensity = 74032.56
    Mn_Ka at 5.8987 keV : Intensity = 47796.57
    Mn_La at 0.63316 keV : Intensity = 73665.70
    Zr_La at 2.0423 keV : Intensity = 68703.75

Finally, we visualize the result:

.. code-block:: python

    >>> m.plot()

.. figure::  images/EDS_fitting.png
   :align:   center
   :width:   500

The following methods can be used to enable/disable different functionalities of
X-ray lines when fitting:

* :py:meth:`~.models.edsmodel.EDSModel.free_background`
* :py:meth:`~.models.edsmodel.EDSModel.fix_background`
* :py:meth:`~.models.edsmodel.EDSModel.enable_xray_lines`
* :py:meth:`~.models.edsmodel.EDSModel.disable_xray_lines`
* :py:meth:`~.models.edsmodel.EDSModel.free_sub_xray_lines_weight`
* :py:meth:`~.models.edsmodel.EDSModel.fix_sub_xray_lines_weight`
* :py:meth:`~.models.edsmodel.EDSModel.free_xray_lines_energy`
* :py:meth:`~.models.edsmodel.EDSModel.fix_xray_lines_energy`
* :py:meth:`~.models.edsmodel.EDSModel.free_xray_lines_width`
* :py:meth:`~.models.edsmodel.EDSModel.fix_xray_lines_width`<|MERGE_RESOLUTION|>--- conflicted
+++ resolved
@@ -524,15 +524,8 @@
 is usually preferable. In the case of zeta-factors and cross sections, these must
 be determined experimentally using standards.
 
-<<<<<<< HEAD
-Quantification must be applied to the background subtracted intensities, which can be found using :py:meth:`~._signals.eds.EDSSpectrum.get_lines_intensity`. The quantification of these intensities can then be determined using the :py:meth:`~._signals.eds_tem.EDSTEMSpectrum.quantification` method. These instensities are a stack (of images images or otherwise) for each element which can be extracted using :py:meth:`~._signals.eds.EDSSpectrum.get_lines_intensity`. The quantification method, needs be specified as either 'CL', 'zeta', or 'cross_section'. If no method is specified the function will raise an exception.
-A list of factors or cross sections should be supplied in the same order of the listed intensities (please note Hyperspy intensities made using :py:meth:~._signals.eds.EDSSpectrum.get_lines_intensity will be in alphabetical order). A set of k-factors can be usually found in the EDS manufacturer software although determination from standard samples for the particular instrument used is usually preferable. On the other hand, zeta-factors and cross sections must be determined experimentally using standards.
-The zeta-factors should be provided in units of kg/m^2. The method is described further in [Watanabe1996]_ and [Watanabe2006]_ .
+Zeta-factors should be provided in units of kg/m^2. The method is described further in [Watanabe1996]_ and [Watanabe2006]_ .
 Cross sections should be provided in units of barns (b). Further details on the cross section method can be found in [MacArthur2016]_ .
-=======
-Zeta-factors should be provided in units of kg/m^2. The method is described further in [Watanabe1996]_ and [Watanabe2006]_ .
-Cross sections should be provided in units of megabarns (Mb). Further details on the cross section method can be found in [MacArthur2016]_ .
->>>>>>> 21f501c9
 
 Using the Cliff-Lorimer method as an example, quantification can be carried out as follows:
 
